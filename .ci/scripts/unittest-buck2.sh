#!/usr/bin/env bash
# Copyright (c) Meta Platforms, Inc. and affiliates.
# All rights reserved.
#
# This source code is licensed under the BSD-style license found in the
# LICENSE file in the root directory of this source tree.
set -eux

# TODO: expand this to //...
# TODO: can't query cadence & vulkan backends
# TODO: can't query //kernels/prim_ops because of non-buckified stuff in OSS.
buck2 query "//backends/apple/... + //backends/example/... + \
//backends/mediatek/... + //backends/transforms/... + \
//backends/xnnpack/... + //configurations/... + //extension/flat_tensor: + \
<<<<<<< HEAD
//kernels/aten/... + //kernels/optimized/... + //kernels/portable/... + \
//kernels/quantized/... + //kernels/test/... + //runtime/... + //schema/... \
+ //test/... + //util/..."
=======
//extension/llm/runner: + //kernels/aten/... + //kernels/optimized/... + \
//kernels/portable/... + //kernels/quantized/... + //kernels/test/... + \
//runtime/... + //schema/... + //test/... + //util/..."
>>>>>>> 7a6747fa

# TODO: optimized ops are unbuildable because they now use ATen; put
# them back after we can use PyTorch in OSS buck.
UNBUILDABLE_OPTIMIZED_OPS_REGEX="_elu|gelu|fft|log_softmax"
BUILDABLE_OPTIMIZED_OPS= #$(buck2 query //kernels/optimized/cpu/... | grep -E -v $UNBUILDABLE_OPTIMIZED_OPS_REGEX)

# TODO: build prim_ops_test_cpp again once supported_features works in
# OSS buck.
BUILDABLE_KERNELS_PRIM_OPS_TARGETS=$(buck2 query //kernels/prim_ops/... | grep -v prim_ops_test)
# TODO: expand the covered scope of Buck targets.
# //runtime/kernel/... is failing because //third-party:torchgen_files's shell script can't find python on PATH.
# //runtime/test/... requires Python torch, which we don't have in our OSS buck setup.
for op in "build" "test"; do
    buck2 $op $BUILDABLE_OPTIMIZED_OPS \
          //examples/selective_build:select_all_dtype_selective_lib_portable_lib \
          //kernels/portable/... \
          $BUILDABLE_KERNELS_PRIM_OPS_TARGETS //runtime/backend/... //runtime/core/... \
          //runtime/executor: //runtime/kernel/... //runtime/platform/...
done<|MERGE_RESOLUTION|>--- conflicted
+++ resolved
@@ -12,15 +12,9 @@
 buck2 query "//backends/apple/... + //backends/example/... + \
 //backends/mediatek/... + //backends/transforms/... + \
 //backends/xnnpack/... + //configurations/... + //extension/flat_tensor: + \
-<<<<<<< HEAD
-//kernels/aten/... + //kernels/optimized/... + //kernels/portable/... + \
-//kernels/quantized/... + //kernels/test/... + //runtime/... + //schema/... \
-+ //test/... + //util/..."
-=======
 //extension/llm/runner: + //kernels/aten/... + //kernels/optimized/... + \
 //kernels/portable/... + //kernels/quantized/... + //kernels/test/... + \
 //runtime/... + //schema/... + //test/... + //util/..."
->>>>>>> 7a6747fa
 
 # TODO: optimized ops are unbuildable because they now use ATen; put
 # them back after we can use PyTorch in OSS buck.
