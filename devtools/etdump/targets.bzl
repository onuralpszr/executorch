load("@fbsource//xplat/executorch/build:runtime_wrapper.bzl", "get_aten_mode_options", "runtime")

SCALAR_TYPE_STEM = "scalar_type"
SCALAR_TYPE = SCALAR_TYPE_STEM + ".fbs"

# flatcc
ETDUMP_STEM_FLATCC = "etdump_schema_flatcc"
ETDUMP_SCHEMA_FLATCC = ETDUMP_STEM_FLATCC + ".fbs"
ETDUMP_GEN_RULE_NAME_FLATCC = "generate_etdump" + "_flatcc"

ETDUMP_SCHEMA_FLATCC_BUILDER = ETDUMP_STEM_FLATCC + "_builder.h"
ETDUMP_SCHEMA_FLATCC_READER = ETDUMP_STEM_FLATCC + "_reader.h"
ETDUMP_SCHEMA_FLATCC_VERIFIER = ETDUMP_STEM_FLATCC + "_verifier.h"

SCALAR_TYPE_BUILDER = SCALAR_TYPE_STEM + "_builder.h"
SCALAR_TYPE_READER = SCALAR_TYPE_STEM + "_reader.h"
SCALAR_TYPE_VERIFIER = SCALAR_TYPE_STEM + "_verifier.h"

FLATBUFFERS_COMMON_STEM = "flatbuffers_common"
FLATBUFFERS_COMMON_BUILDER = FLATBUFFERS_COMMON_STEM + "_builder.h"
FLATBUFFERS_COMMON_READER = FLATBUFFERS_COMMON_STEM + "_reader.h"

def generate_schema_header_flatcc(rule_name, srcs, headers, default_headers):
    """
    Generate header files for ETDump schema
    """
    runtime.genrule(
        name = rule_name,
        srcs = srcs,
        outs = {header: [header] for header in headers},
        default_outs = default_headers,
        cmd = " ".join([
            "$(exe {})".format(runtime.external_dep_location("flatcc-cli")),
            "-cwr",
            "-o ${OUT}",
            "${SRCS}",
            # Let our infra know that the file was generated.
            " ".join(["&& echo // @" + "generated >> ${OUT}/" + header for header in headers]),
        ]),
    )

def define_common_targets():
    """Defines targets that should be shared between fbcode and xplat.

    The directory containing this targets.bzl file should also contain both
    TARGETS and BUCK files that call this function.
    """
    runtime.export_file(
        name = ETDUMP_SCHEMA_FLATCC,
        visibility = ["@EXECUTORCH_CLIENTS"],
    )

    generate_schema_header_flatcc(
        ETDUMP_GEN_RULE_NAME_FLATCC,
        [ETDUMP_SCHEMA_FLATCC, SCALAR_TYPE],
        [
            ETDUMP_SCHEMA_FLATCC_BUILDER,
            ETDUMP_SCHEMA_FLATCC_READER,
            ETDUMP_SCHEMA_FLATCC_VERIFIER,
            SCALAR_TYPE_BUILDER,
            SCALAR_TYPE_READER,
            SCALAR_TYPE_VERIFIER,
            FLATBUFFERS_COMMON_BUILDER,
            FLATBUFFERS_COMMON_READER,
        ],
        [
            ETDUMP_SCHEMA_FLATCC_BUILDER,
            ETDUMP_SCHEMA_FLATCC_READER,
            ETDUMP_SCHEMA_FLATCC_VERIFIER,
        ],
    )

    runtime.cxx_library(
        name = ETDUMP_STEM_FLATCC,
        srcs = [],
        visibility = ["//executorch/...", "@EXECUTORCH_CLIENTS"],
        exported_headers = {
            ETDUMP_SCHEMA_FLATCC_BUILDER: ":{}[{}]".format(ETDUMP_GEN_RULE_NAME_FLATCC, ETDUMP_SCHEMA_FLATCC_BUILDER),
            ETDUMP_SCHEMA_FLATCC_READER: ":{}[{}]".format(ETDUMP_GEN_RULE_NAME_FLATCC, ETDUMP_SCHEMA_FLATCC_READER),
            ETDUMP_SCHEMA_FLATCC_VERIFIER: ":{}[{}]".format(ETDUMP_GEN_RULE_NAME_FLATCC, ETDUMP_SCHEMA_FLATCC_VERIFIER),
            SCALAR_TYPE_BUILDER: ":{}[{}]".format(ETDUMP_GEN_RULE_NAME_FLATCC, SCALAR_TYPE_BUILDER),
            SCALAR_TYPE_READER: ":{}[{}]".format(ETDUMP_GEN_RULE_NAME_FLATCC, SCALAR_TYPE_READER),
            SCALAR_TYPE_VERIFIER: ":{}[{}]".format(ETDUMP_GEN_RULE_NAME_FLATCC, SCALAR_TYPE_VERIFIER),
            FLATBUFFERS_COMMON_BUILDER: ":{}[{}]".format(ETDUMP_GEN_RULE_NAME_FLATCC, FLATBUFFERS_COMMON_BUILDER),
            FLATBUFFERS_COMMON_READER: ":{}[{}]".format(ETDUMP_GEN_RULE_NAME_FLATCC, FLATBUFFERS_COMMON_READER),
        },
        exported_external_deps = ["flatccrt"],
    )

<<<<<<< HEAD
=======
    runtime.cxx_library(
        name = "utils",
        srcs = [],
        exported_headers = [
            "utils.h",
        ],
        visibility = [

        ],
    )

>>>>>>> 6cb5c1ad
    for aten_mode in get_aten_mode_options():
        aten_suffix = "_aten" if aten_mode else ""

        runtime.cxx_library(
            name = "data_sink_base" + aten_suffix,
            exported_headers = [
                "data_sink_base.h",
            ],
            exported_deps = [
                "//executorch/runtime/core/exec_aten/util:scalar_type_util" + aten_suffix,
            ],
            visibility = [
                "//executorch/...",
                "@EXECUTORCH_CLIENTS",
            ],
        )

        runtime.cxx_library(
            name = "buffer_data_sink" + aten_suffix,
            headers = [
                "buffer_data_sink.h",
            ],
            srcs = [
                "buffer_data_sink.cpp",
            ],
            deps = [
                ":utils",
            ],
            exported_deps = [
                "//executorch/runtime/core/exec_aten:lib" + aten_suffix,
                ":data_sink_base" + aten_suffix,
            ],
            visibility = [
                "//executorch/...",
                "@EXECUTORCH_CLIENTS",
            ],
        )
        runtime.cxx_library(
            name = "etdump_flatcc" + aten_suffix,
            srcs = [
                "etdump_flatcc.cpp",
                "emitter.cpp",
            ],
            headers = [
                "emitter.h",
            ],
            exported_headers = [
                "etdump_flatcc.h",
            ],
            deps = [
                "//executorch/runtime/platform:platform",
            ],
            exported_deps = [
                ":etdump_schema_flatcc",
                ":utils",
                "//executorch/runtime/core:event_tracer" + aten_suffix,
                "//executorch/runtime/core/exec_aten/util:scalar_type_util" + aten_suffix,
            ],
            visibility = [
                "//executorch/...",
                "@EXECUTORCH_CLIENTS",
            ],
        )<|MERGE_RESOLUTION|>--- conflicted
+++ resolved
@@ -87,8 +87,6 @@
         exported_external_deps = ["flatccrt"],
     )
 
-<<<<<<< HEAD
-=======
     runtime.cxx_library(
         name = "utils",
         srcs = [],
@@ -100,7 +98,6 @@
         ],
     )
 
->>>>>>> 6cb5c1ad
     for aten_mode in get_aten_mode_options():
         aten_suffix = "_aten" if aten_mode else ""
 
