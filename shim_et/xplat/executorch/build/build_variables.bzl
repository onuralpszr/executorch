# WARNING: the contents of this file must BOTH be valid Starlark (for Buck) as well as
# valid Python (for our cmake build). This means that load() directives are not allowed
# (as they are not recognized by Python). If you want to fix this, figure out how run
# this file from cmake with a proper Starlark interpreter as part of the default OSS
# build process. If you need some nontrivial Starlark features, make a separate bzl
# file. (Remember that bzl files are not exported via ShipIt by default, so you may also
# need to update ExecuTorch's ShipIt config.)

# This file contains srcs lists that are shared between our Buck and CMake build
# systems. We had three choices for listing src files:
# 1) List them in Buck and use buck query to get them in CMake. This was our setup for a
# long time; the problem is that OSS users would prefer not to have to deal with Buck at
# all.
# 2) List them in both Buck targets.bzl files and CMake's CMakeLists.txt files. This is
# unnecessary duplication, and people will invariably forget to update one or the other.
# 3) List them somewhere CMake and Buck can both get at them; that's this file. Buck
# files can load() it, and our CMake build evaluates it with Python. (See
# append_filelist in build/Codegen.cmake.)
#
# Inconveniently, the Buck target layout is much more granular than the CMake library
# layout, leading to several complications:
# 1) Single-file Buck targets will just list the one src file they contain. Nothing to
# share with CMake in that case, and that src will be in a list in this file that does
# not map directly to that particular Buck target.
# 2) Multi-file Buck targets should have a list below that corresponds exactly to their
# `srcs`. There should then be simple Python code that combines those lists into lists
# that map 1:1 to the CMake library layout.

EXECUTORCH_SRCS = [
    "kernels/prim_ops/et_copy_index.cpp",
    "kernels/prim_ops/et_view.cpp",
    "kernels/prim_ops/register_prim_ops.cpp",
]

PROGRAM_NO_PRIM_OPS_SRCS = [
    "method.cpp",
    "method_meta.cpp",
    "program.cpp",
    "tensor_parser_exec_aten.cpp",
]

PLATFORM_SRCS = [
    "abort.cpp",
    "log.cpp",
    "profiler.cpp",
    "runtime.cpp",
]

EXECUTORCH_CORE_SRCS = sorted([
    "runtime/backend/interface.cpp",
    "runtime/core/evalue.cpp",
    "runtime/core/exec_aten/util/tensor_shape_to_c_string.cpp",
    "runtime/core/exec_aten/util/tensor_util_portable.cpp",
    "runtime/core/portable_type/tensor_impl.cpp",
    "runtime/core/tag.cpp",
    "runtime/core/tensor_layout.cpp",
    "runtime/executor/tensor_parser_portable.cpp",
    "runtime/executor/pte_data_map.cpp",
    "runtime/kernel/operator_registry.cpp",
    "runtime/platform/default/posix.cpp",
<<<<<<< HEAD
=======
    "runtime/platform/log.cpp",
    "runtime/platform/platform.cpp",
    "runtime/platform/profiler.cpp",
    "runtime/platform/runtime.cpp",
>>>>>>> 6e2be2bb
    "schema/extended_header.cpp",
] + ["runtime/executor/" + x for x in PROGRAM_NO_PRIM_OPS_SRCS] + ["runtime/platform/" + x for x in PLATFORM_SRCS])

PORTABLE_KERNELS_SRCS = [
    "kernels/portable/cpu/op__clone_dim_order.cpp",
    "kernels/portable/cpu/op__empty_dim_order.cpp",
    "kernels/portable/cpu/op__to_dim_order_copy.cpp",
    "kernels/portable/cpu/op_abs.cpp",
    "kernels/portable/cpu/op_acos.cpp",
    "kernels/portable/cpu/op_acosh.cpp",
    "kernels/portable/cpu/op_add.cpp",
    "kernels/portable/cpu/op_addmm.cpp",
    "kernels/portable/cpu/op_alias_copy.cpp",
    "kernels/portable/cpu/op_allclose.cpp",
    "kernels/portable/cpu/op_amax.cpp",
    "kernels/portable/cpu/op_amin.cpp",
    "kernels/portable/cpu/op_any.cpp",
    "kernels/portable/cpu/op_arange.cpp",
    "kernels/portable/cpu/op_argmax.cpp",
    "kernels/portable/cpu/op_argmin.cpp",
    "kernels/portable/cpu/op_as_strided_copy.cpp",
    "kernels/portable/cpu/op_asin.cpp",
    "kernels/portable/cpu/op_asinh.cpp",
    "kernels/portable/cpu/op_atan.cpp",
    "kernels/portable/cpu/op_atan2.cpp",
    "kernels/portable/cpu/op_atanh.cpp",
    "kernels/portable/cpu/op_avg_pool2d.cpp",
    "kernels/portable/cpu/op_bitwise_and.cpp",
    "kernels/portable/cpu/op_bitwise_not.cpp",
    "kernels/portable/cpu/op_bitwise_or.cpp",
    "kernels/portable/cpu/op_bitwise_xor.cpp",
    "kernels/portable/cpu/op_bmm.cpp",
    "kernels/portable/cpu/op_cat.cpp",
    "kernels/portable/cpu/op_cdist_forward.cpp",
    "kernels/portable/cpu/op_ceil.cpp",
    "kernels/portable/cpu/op_clamp.cpp",
    "kernels/portable/cpu/op_clone.cpp",
    "kernels/portable/cpu/op_constant_pad_nd.cpp",
    "kernels/portable/cpu/op_convolution.cpp",
    "kernels/portable/cpu/op_convolution_backward.cpp",
    "kernels/portable/cpu/op_copy.cpp",
    "kernels/portable/cpu/op_cos.cpp",
    "kernels/portable/cpu/op_cosh.cpp",
    "kernels/portable/cpu/op_cumsum.cpp",
    "kernels/portable/cpu/op_detach_copy.cpp",
    "kernels/portable/cpu/op_diagonal_copy.cpp",
    "kernels/portable/cpu/op_div.cpp",
    "kernels/portable/cpu/op_elu.cpp",
    "kernels/portable/cpu/op_embedding.cpp",
    "kernels/portable/cpu/op_empty.cpp",
    "kernels/portable/cpu/op_eq.cpp",
    "kernels/portable/cpu/op_erf.cpp",
    "kernels/portable/cpu/op_exp.cpp",
    "kernels/portable/cpu/op_expand_copy.cpp",
    "kernels/portable/cpu/op_expm1.cpp",
    "kernels/portable/cpu/op_fill.cpp",
    "kernels/portable/cpu/op_flip.cpp",
    "kernels/portable/cpu/op_floor.cpp",
    "kernels/portable/cpu/op_floor_divide.cpp",
    "kernels/portable/cpu/op_fmod.cpp",
    "kernels/portable/cpu/op_full.cpp",
    "kernels/portable/cpu/op_full_like.cpp",
    "kernels/portable/cpu/op_gather.cpp",
    "kernels/portable/cpu/op_ge.cpp",
    "kernels/portable/cpu/op_gelu.cpp",
    "kernels/portable/cpu/op_glu.cpp",
    "kernels/portable/cpu/op_gt.cpp",
    "kernels/portable/cpu/op_hardtanh.cpp",
    "kernels/portable/cpu/op_index.cpp",
    "kernels/portable/cpu/op_index_put.cpp",
    "kernels/portable/cpu/op_index_select.cpp",
    "kernels/portable/cpu/op_isinf.cpp",
    "kernels/portable/cpu/op_isnan.cpp",
    "kernels/portable/cpu/op_le.cpp",
    "kernels/portable/cpu/op_leaky_relu.cpp",
    "kernels/portable/cpu/op_lift_fresh_copy.cpp",
    "kernels/portable/cpu/op_linear_scratch_example.cpp",
    "kernels/portable/cpu/op_log.cpp",
    "kernels/portable/cpu/op_log10.cpp",
    "kernels/portable/cpu/op_log1p.cpp",
    "kernels/portable/cpu/op_log2.cpp",
    "kernels/portable/cpu/op_log_softmax.cpp",
    "kernels/portable/cpu/op_logical_and.cpp",
    "kernels/portable/cpu/op_logical_not.cpp",
    "kernels/portable/cpu/op_logical_or.cpp",
    "kernels/portable/cpu/op_logical_xor.cpp",
    "kernels/portable/cpu/op_logit.cpp",
    "kernels/portable/cpu/op_lt.cpp",
    "kernels/portable/cpu/op_masked_fill.cpp",
    "kernels/portable/cpu/op_masked_scatter.cpp",
    "kernels/portable/cpu/op_masked_select.cpp",
    "kernels/portable/cpu/op_max.cpp",
    "kernels/portable/cpu/op_max_pool2d_with_indices.cpp",
    "kernels/portable/cpu/op_max_pool2d_with_indices_backward.cpp",
    "kernels/portable/cpu/op_maximum.cpp",
    "kernels/portable/cpu/op_mean.cpp",
    "kernels/portable/cpu/op_min.cpp",
    "kernels/portable/cpu/op_minimum.cpp",
    "kernels/portable/cpu/op_mm.cpp",
    "kernels/portable/cpu/op_mul.cpp",
    "kernels/portable/cpu/op_narrow_copy.cpp",
    "kernels/portable/cpu/op_native_batch_norm.cpp",
    "kernels/portable/cpu/op_native_dropout.cpp",
    "kernels/portable/cpu/op_native_group_norm.cpp",
    "kernels/portable/cpu/op_native_layer_norm.cpp",
    "kernels/portable/cpu/op_ne.cpp",
    "kernels/portable/cpu/op_neg.cpp",
    "kernels/portable/cpu/op_nonzero.cpp",
    "kernels/portable/cpu/op_ones.cpp",
    "kernels/portable/cpu/op_pdist_forward.cpp",
    "kernels/portable/cpu/op_permute_copy.cpp",
    "kernels/portable/cpu/op_pixel_shuffle.cpp",
    "kernels/portable/cpu/op_pixel_unshuffle.cpp",
    "kernels/portable/cpu/op_pow.cpp",
    "kernels/portable/cpu/op_prod.cpp",
    "kernels/portable/cpu/op_rand.cpp",
    "kernels/portable/cpu/op_randn.cpp",
    "kernels/portable/cpu/op_reciprocal.cpp",
    "kernels/portable/cpu/op_reflection_pad1d.cpp",
    "kernels/portable/cpu/op_reflection_pad2d.cpp",
    "kernels/portable/cpu/op_reflection_pad3d.cpp",
    "kernels/portable/cpu/op_relu.cpp",
    "kernels/portable/cpu/op_remainder.cpp",
    "kernels/portable/cpu/op_repeat.cpp",
    "kernels/portable/cpu/op_repeat_interleave.cpp",
    "kernels/portable/cpu/op_replication_pad1d.cpp",
    "kernels/portable/cpu/op_replication_pad2d.cpp",
    "kernels/portable/cpu/op_replication_pad3d.cpp",
    "kernels/portable/cpu/op_roll.cpp",
    "kernels/portable/cpu/op_round.cpp",
    "kernels/portable/cpu/op_rsqrt.cpp",
    "kernels/portable/cpu/op_rsub.cpp",
    "kernels/portable/cpu/op_scalar_tensor.cpp",
    "kernels/portable/cpu/op_scatter.cpp",
    "kernels/portable/cpu/op_scatter_add.cpp",
    "kernels/portable/cpu/op_select_copy.cpp",
    "kernels/portable/cpu/op_select_scatter.cpp",
    "kernels/portable/cpu/op_sigmoid.cpp",
    "kernels/portable/cpu/op_sign.cpp",
    "kernels/portable/cpu/op_sin.cpp",
    "kernels/portable/cpu/op_sinh.cpp",
    "kernels/portable/cpu/op_slice_copy.cpp",
    "kernels/portable/cpu/op_slice_scatter.cpp",
    "kernels/portable/cpu/op_softmax.cpp",
    "kernels/portable/cpu/op_split_copy.cpp",
    "kernels/portable/cpu/op_split_with_sizes_copy.cpp",
    "kernels/portable/cpu/op_sqrt.cpp",
    "kernels/portable/cpu/op_squeeze_copy.cpp",
    "kernels/portable/cpu/op_stack.cpp",
    "kernels/portable/cpu/op_sub.cpp",
    "kernels/portable/cpu/op_sum.cpp",
    "kernels/portable/cpu/op_t_copy.cpp",
    "kernels/portable/cpu/op_tan.cpp",
    "kernels/portable/cpu/op_tanh.cpp",
    "kernels/portable/cpu/op_to_copy.cpp",
    "kernels/portable/cpu/op_topk.cpp",
    "kernels/portable/cpu/op_transpose_copy.cpp",
    "kernels/portable/cpu/op_tril.cpp",
    "kernels/portable/cpu/op_trunc.cpp",
    "kernels/portable/cpu/op_unbind_copy.cpp",
    "kernels/portable/cpu/op_unfold_copy.cpp",
    "kernels/portable/cpu/op_unsqueeze_copy.cpp",
    "kernels/portable/cpu/op_upsample_bilinear2d.cpp",
    "kernels/portable/cpu/op_upsample_nearest2d.cpp",
    "kernels/portable/cpu/op_var.cpp",
    "kernels/portable/cpu/op_view_as_real_copy.cpp",
    "kernels/portable/cpu/op_view_copy.cpp",
    "kernels/portable/cpu/op_where.cpp",
    "kernels/portable/cpu/op_zeros.cpp",
    "kernels/portable/cpu/pattern/unary_ufunc_realhbbf16_to_bool.cpp",
    "kernels/portable/cpu/pattern/unary_ufunc_realhbbf16_to_floathbf16.cpp",
    "kernels/portable/cpu/pattern/unary_ufunc_realhbf16.cpp",
]

OPTIMIZED_KERNELS_SRCS = [
    "kernels/optimized/cpu/binary_ops.cpp",
    "kernels/optimized/cpu/op_add.cpp",
    "kernels/optimized/cpu/op_bmm.cpp",
    "kernels/optimized/cpu/op_div.cpp",
    "kernels/optimized/cpu/op_elu.cpp",
    "kernels/optimized/cpu/op_exp.cpp",
    "kernels/optimized/cpu/op_fft_c2r.cpp",
    "kernels/optimized/cpu/op_fft_r2c.cpp",
    "kernels/optimized/cpu/op_gelu.cpp",
    "kernels/optimized/cpu/op_le.cpp",
    "kernels/optimized/cpu/op_linear.cpp",
    "kernels/optimized/cpu/op_log_softmax.cpp",
    "kernels/optimized/cpu/op_mm.cpp",
    "kernels/optimized/cpu/op_mul.cpp",
    "kernels/optimized/cpu/op_native_layer_norm.cpp",
    "kernels/optimized/cpu/op_sub.cpp",
    "kernels/optimized/cpu/op_where.cpp",
]

QUANTIZED_KERNELS_SRCS = [
    "kernels/quantized/cpu/embeddingxb.cpp",
    "kernels/quantized/cpu/op_add.cpp",
    "kernels/quantized/cpu/op_choose_qparams.cpp",
    "kernels/quantized/cpu/op_dequantize.cpp",
    "kernels/quantized/cpu/op_embedding.cpp",
    "kernels/quantized/cpu/op_embedding2b.cpp",
    "kernels/quantized/cpu/op_embedding4b.cpp",
    "kernels/quantized/cpu/op_mixed_linear.cpp",
    "kernels/quantized/cpu/op_mixed_mm.cpp",
    "kernels/quantized/cpu/op_quantize.cpp",
]

PROGRAM_SCHEMA_SRCS = [
    "schema/program.fbs",
    "schema/scalar_type.fbs",
]

OPTIMIZED_CPUBLAS_SRCS = [
    "kernels/optimized/blas/BlasKernel.cpp",
    "kernels/optimized/blas/CPUBlas.cpp",
]

OPTIMIZED_NATIVE_CPU_OPS_SRCS = [
    "codegen/templates/RegisterCodegenUnboxedKernels.cpp",
    "codegen/templates/RegisterDispatchKeyCustomOps.cpp",
    "codegen/templates/RegisterKernels.cpp",
    "codegen/templates/RegisterSchema.cpp",
    "kernels/optimized/cpu/binary_ops.cpp",
    "kernels/optimized/cpu/op_add.cpp",
    "kernels/optimized/cpu/op_bmm.cpp",
    "kernels/optimized/cpu/op_div.cpp",
    "kernels/optimized/cpu/op_elu.cpp",
    "kernels/optimized/cpu/op_exp.cpp",
    "kernels/optimized/cpu/op_fft_c2r.cpp",
    "kernels/optimized/cpu/op_fft_r2c.cpp",
    "kernels/optimized/cpu/op_gelu.cpp",
    "kernels/optimized/cpu/op_le.cpp",
    "kernels/optimized/cpu/op_linear.cpp",
    "kernels/optimized/cpu/op_log_softmax.cpp",
    "kernels/optimized/cpu/op_mm.cpp",
    "kernels/optimized/cpu/op_mul.cpp",
    "kernels/optimized/cpu/op_native_layer_norm.cpp",
    "kernels/optimized/cpu/op_sub.cpp",
    "kernels/optimized/cpu/op_where.cpp",
]

EXTENSION_DATA_LOADER_SRCS = [
    "extension/data_loader/file_data_loader.cpp",
    "extension/data_loader/mmap_data_loader.cpp",
]

EXTENSION_MODULE_SRCS = [
    "extension/module/module.cpp",
]

EXTENSION_RUNNER_UTIL_SRCS = [
    "extension/runner_util/inputs.cpp",
    "extension/runner_util/inputs_portable.cpp",
]

EXTENSION_LLM_RUNNER_SRCS = [
    "extension/llm/runner/llm_runner_helper.cpp",
    "extension/llm/runner/text_decoder_runner.cpp",
    "extension/llm/runner/text_llm_runner.cpp",
    "extension/llm/runner/text_prefiller.cpp",
    "extension/llm/sampler/sampler.cpp",
]

EXTENSION_TENSOR_SRCS = [
    "extension/tensor/tensor_ptr.cpp",
    "extension/tensor/tensor_ptr_maker.cpp",
]

EXTENSION_THREADPOOL_SRCS = [
    "extension/threadpool/thread_parallel.cpp",
    "extension/threadpool/threadpool.cpp",
    "extension/threadpool/threadpool_guard.cpp",
]

EXTENSION_TRAINING_SRCS = [
    "extension/data_loader/file_data_loader.cpp",
    "extension/data_loader/mmap_data_loader.cpp",
    "extension/flat_tensor/flat_tensor_data_map.cpp",
    "extension/flat_tensor/serialize/flat_tensor_header.cpp",
    "extension/module/module.cpp",
    "extension/training/module/training_module.cpp",
    "extension/training/optimizer/sgd.cpp",
]

TRAIN_XOR_SRCS = [
    "extension/data_loader/file_data_loader.cpp",
    "extension/data_loader/mmap_data_loader.cpp",
    "extension/flat_tensor/flat_tensor_data_map.cpp",
    "extension/flat_tensor/serialize/flat_tensor_header.cpp",
    "extension/flat_tensor/serialize/serialize.cpp",
    "extension/module/module.cpp",
    "extension/tensor/tensor_ptr.cpp",
    "extension/tensor/tensor_ptr_maker.cpp",
    "extension/training/examples/XOR/train.cpp",
    "extension/training/module/training_module.cpp",
    "extension/training/optimizer/sgd.cpp",
]

EXECUTOR_RUNNER_SRCS = [
    "examples/portable/executor_runner/executor_runner.cpp",
    "extension/data_loader/file_data_loader.cpp",
    "runtime/executor/test/test_backend_compiler_lib.cpp",
]

SIZE_TEST_SRCS = [
    "test/size_test.cpp",
]

MPS_EXECUTOR_RUNNER_SRCS = [
    "backends/apple/mps/runtime/MPSBackend.mm",
    "backends/apple/mps/runtime/MPSCompiler.mm",
    "backends/apple/mps/runtime/MPSDelegateHeader.mm",
    "backends/apple/mps/runtime/MPSDevice.mm",
    "backends/apple/mps/runtime/MPSExecutor.mm",
    "backends/apple/mps/runtime/MPSGraphBuilder.mm",
    "backends/apple/mps/runtime/MPSStream.mm",
    "backends/apple/mps/runtime/operations/ActivationOps.mm",
    "backends/apple/mps/runtime/operations/BinaryOps.mm",
    "backends/apple/mps/runtime/operations/ClampOps.mm",
    "backends/apple/mps/runtime/operations/ConstantOps.mm",
    "backends/apple/mps/runtime/operations/ConvolutionOps.mm",
    "backends/apple/mps/runtime/operations/IndexingOps.mm",
    "backends/apple/mps/runtime/operations/LinearAlgebra.mm",
    "backends/apple/mps/runtime/operations/NormalizationOps.mm",
    "backends/apple/mps/runtime/operations/OperationUtils.mm",
    "backends/apple/mps/runtime/operations/PadOps.mm",
    "backends/apple/mps/runtime/operations/PoolingOps.mm",
    "backends/apple/mps/runtime/operations/QuantDequant.mm",
    "backends/apple/mps/runtime/operations/RangeOps.mm",
    "backends/apple/mps/runtime/operations/ReduceOps.mm",
    "backends/apple/mps/runtime/operations/ShapeOps.mm",
    "backends/apple/mps/runtime/operations/UnaryOps.mm",
    "devtools/bundled_program/bundled_program.cpp",
    "devtools/etdump/data_sinks/buffer_data_sink.cpp",
    "devtools/etdump/emitter.cpp",
    "devtools/etdump/etdump_flatcc.cpp",
    "examples/apple/mps/executor_runner/mps_executor_runner.mm",
    "extension/data_loader/file_data_loader.cpp",
]

MPS_BACKEND_SRCS = [
    "backends/apple/mps/runtime/MPSBackend.mm",
    "backends/apple/mps/runtime/MPSCompiler.mm",
    "backends/apple/mps/runtime/MPSDelegateHeader.mm",
    "backends/apple/mps/runtime/MPSDevice.mm",
    "backends/apple/mps/runtime/MPSExecutor.mm",
    "backends/apple/mps/runtime/MPSGraphBuilder.mm",
    "backends/apple/mps/runtime/MPSStream.mm",
    "backends/apple/mps/runtime/operations/ActivationOps.mm",
    "backends/apple/mps/runtime/operations/BinaryOps.mm",
    "backends/apple/mps/runtime/operations/ClampOps.mm",
    "backends/apple/mps/runtime/operations/ConstantOps.mm",
    "backends/apple/mps/runtime/operations/ConvolutionOps.mm",
    "backends/apple/mps/runtime/operations/IndexingOps.mm",
    "backends/apple/mps/runtime/operations/LinearAlgebra.mm",
    "backends/apple/mps/runtime/operations/NormalizationOps.mm",
    "backends/apple/mps/runtime/operations/OperationUtils.mm",
    "backends/apple/mps/runtime/operations/PadOps.mm",
    "backends/apple/mps/runtime/operations/PoolingOps.mm",
    "backends/apple/mps/runtime/operations/QuantDequant.mm",
    "backends/apple/mps/runtime/operations/RangeOps.mm",
    "backends/apple/mps/runtime/operations/ReduceOps.mm",
    "backends/apple/mps/runtime/operations/ShapeOps.mm",
    "backends/apple/mps/runtime/operations/UnaryOps.mm",
]

MPS_SCHEMA_SRCS = [
    "backends/apple/mps/serialization/schema.fbs",
]

XNN_EXECUTOR_RUNNER_SRCS = [
    "examples/portable/executor_runner/executor_runner.cpp",
    "extension/data_loader/file_data_loader.cpp",
]

XNNPACK_BACKEND_SRCS = [
    "backends/xnnpack/runtime/XNNCompiler.cpp",
    "backends/xnnpack/runtime/XNNExecutor.cpp",
    "backends/xnnpack/runtime/XNNHeader.cpp",
    "backends/xnnpack/runtime/XNNPACKBackend.cpp",
    "backends/xnnpack/runtime/XNNWeightsCache.cpp",
    "backends/xnnpack/runtime/profiling/XNNProfiler.cpp",
]

XNNPACK_SCHEMA_SRCS = [
    "backends/xnnpack/serialization/runtime_schema.fbs",
]

VULKAN_SCHEMA_SRCS = [
    "backends/vulkan/serialization/schema.fbs",
]

CUSTOM_OPS_SRCS = [
    "extension/llm/custom_ops/op_fallback.cpp",
    "extension/llm/custom_ops/op_fast_hadamard_transform.cpp",
    "extension/llm/custom_ops/op_sdpa.cpp",
    "extension/llm/custom_ops/op_update_cache.cpp",
    "extension/llm/custom_ops/spinquant/fast_hadamard_transform.cpp",
    "kernels/portable/cpu/util/reduce_util.cpp",
]

LLAMA_RUNNER_SRCS = [
    "examples/models/llama/runner/runner.cpp",
    "examples/models/llama/tokenizer/llama_tiktoken.cpp",
]<|MERGE_RESOLUTION|>--- conflicted
+++ resolved
@@ -42,6 +42,7 @@
 PLATFORM_SRCS = [
     "abort.cpp",
     "log.cpp",
+    "platform.cpp",
     "profiler.cpp",
     "runtime.cpp",
 ]
@@ -58,13 +59,6 @@
     "runtime/executor/pte_data_map.cpp",
     "runtime/kernel/operator_registry.cpp",
     "runtime/platform/default/posix.cpp",
-<<<<<<< HEAD
-=======
-    "runtime/platform/log.cpp",
-    "runtime/platform/platform.cpp",
-    "runtime/platform/profiler.cpp",
-    "runtime/platform/runtime.cpp",
->>>>>>> 6e2be2bb
     "schema/extended_header.cpp",
 ] + ["runtime/executor/" + x for x in PROGRAM_NO_PRIM_OPS_SRCS] + ["runtime/platform/" + x for x in PLATFORM_SRCS])
 
