--- conflicted
+++ resolved
@@ -47,15 +47,8 @@
     "runtime/core/portable_type/tensor_impl.cpp",
     "runtime/core/tag.cpp",
     "runtime/core/tensor_layout.cpp",
-<<<<<<< HEAD
-=======
-    "runtime/executor/method.cpp",
-    "runtime/executor/method_meta.cpp",
-    "runtime/executor/program.cpp",
+    "runtime/executor/tensor_parser_portable.cpp",
     "runtime/executor/pte_data_map.cpp",
-    "runtime/executor/tensor_parser_exec_aten.cpp",
->>>>>>> aa296c7e
-    "runtime/executor/tensor_parser_portable.cpp",
     "runtime/kernel/operator_registry.cpp",
     "runtime/platform/abort.cpp",
     "runtime/platform/default/posix.cpp",
