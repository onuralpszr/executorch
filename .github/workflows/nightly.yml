--- conflicted
+++ resolved
@@ -53,11 +53,7 @@
       upload-artifact: test-report-${{ matrix.flow }}-${{ matrix.suite }}
       script: |
         set -eux
-<<<<<<< HEAD
-        .ci/scripts/backend-test-linux.sh "${{ matrix.suite }}" "${{ matrix.flow }}" "${RUNNER_ARTIFACT_DIR}"
-=======
         # Intentionally suppressing exit code for now.
         # TODO (gjcomer) Remove this when jobs are stable.
-        .ci/scripts/backend-test-linux.sh "${{ matrix.suite }}" "${{ matrix.flow }}" || EXIT_CODE=$?
-        echo "Test run complete with exit code $EXIT_CODE."
->>>>>>> c9860131
+        .ci/scripts/backend-test-linux.sh "${{ matrix.suite }}" "${{ matrix.flow }}" "${RUNNER_ARTIFACT_DIR}" || EXIT_CODE=$?
+        echo "Test run complete with exit code $EXIT_CODE."