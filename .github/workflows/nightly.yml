--- conflicted
+++ resolved
@@ -53,8 +53,10 @@
       upload-artifact: test-report-${{ matrix.flow }}-${{ matrix.suite }}
       script: |
         set -eux
-<<<<<<< HEAD
-        .ci/scripts/backend-test-linux.sh "${{ matrix.suite }}" "${{ matrix.flow }}" "${RUNNER_ARTIFACT_DIR}"
+        # Intentionally suppressing exit code for now.
+        # TODO (gjcomer) Remove this when jobs are stable.
+        .ci/scripts/backend-test-linux.sh "${{ matrix.suite }}" "${{ matrix.flow }}" "${RUNNER_ARTIFACT_DIR}" || EXIT_CODE=$?
+        echo "Test run complete with exit code $EXIT_CODE."
 
   backend-test-macos:
     uses: pytorch/test-infra/.github/workflows/macos_job.yml@main
@@ -76,10 +78,5 @@
         # This is needed to get the prebuilt PyTorch wheel from S3
         ${CONDA_RUN} --no-capture-output pip install awscli==1.37.21
 
-        .ci/scripts/backend-test-macos.sh "${{ matrix.suite }}" "${{ matrix.flow }}" "${RUNNER_ARTIFACT_DIR}"
-=======
-        # Intentionally suppressing exit code for now.
-        # TODO (gjcomer) Remove this when jobs are stable.
-        .ci/scripts/backend-test-linux.sh "${{ matrix.suite }}" "${{ matrix.flow }}" "${RUNNER_ARTIFACT_DIR}" || EXIT_CODE=$?
-        echo "Test run complete with exit code $EXIT_CODE."
->>>>>>> c46aa246
+        .ci/scripts/backend-test-macos.sh "${{ matrix.suite }}" "${{ matrix.flow }}" "${RUNNER_ARTIFACT_DIR}" || EXIT_CODE=$?
+        echo "Test run complete with exit code $EXIT_CODE."