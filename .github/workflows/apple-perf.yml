--- conflicted
+++ resolved
@@ -239,11 +239,7 @@
                 model.dtype_override=fp32 \
                 base.preq_embedding_quantize=\'8,0\' \
                 quantization.use_spin_quant=native \
-<<<<<<< HEAD
-                base.metadata='{"get_bos_id":128000,"get_eos_ids":[128009,128001]}'
-=======
                 base.metadata='"{\"get_bos_id\":128000,\"get_eos_ids\":[128009,128001]}"'
->>>>>>> f072e649
               ls -lh "${OUT_ET_MODEL_NAME}.pte"
             elif [[ ${{ matrix.config }} == "llama3_qlora" ]]; then
               # QAT + LoRA
@@ -271,11 +267,7 @@
                 export.max_seq_length=2048 \
                 export.max_context_length=2048 \
                 export.output_name="${OUT_ET_MODEL_NAME}.pte" \
-<<<<<<< HEAD
-                base.metadata='{"get_bos_id":128000,"get_eos_ids":[128009,128001]}'
-=======
                 base.metadata='"{\"get_bos_id\":128000,\"get_eos_ids\":[128009,128001]}"'
->>>>>>> f072e649
               ls -lh "${OUT_ET_MODEL_NAME}.pte"
             elif [[ ${{ matrix.config }} == "llama3_fb16" ]]; then
               # Original BF16 version, without any quantization
@@ -288,11 +280,7 @@
                 model.use_sdpa_with_kv_cache=true \
                 backend.xnnpack.enabled=true \
                 model.dtype_override=bf16 \
-<<<<<<< HEAD
-                base.metadata='{"get_bos_id":128000,"get_eos_ids":[128009,128001]}' \
-=======
                 base.metadata='"{\"get_bos_id\":128000,\"get_eos_ids\":[128009,128001]}"' \
->>>>>>> f072e649
                 export.output_name="${OUT_ET_MODEL_NAME}.pte"
               ls -lh "${OUT_ET_MODEL_NAME}.pte"
             elif [[ ${{ matrix.config }} == "et_xnnpack_custom_spda_kv_cache_8da4w" ]]; then
@@ -309,11 +297,7 @@
                 quantization.qmode=8da4w \
                 quantization.group_size=32 \
                 quantization.embedding_quantize=\'8,0\' \
-<<<<<<< HEAD
-                base.metadata='{"get_bos_id":128000,"get_eos_ids":[128009,128001]}' \
-=======
                 base.metadata='"{\"get_bos_id\":128000,\"get_eos_ids\":[128009,128001]}"' \
->>>>>>> f072e649
                 export.output_name="${OUT_ET_MODEL_NAME}.pte"
               ls -lh "${OUT_ET_MODEL_NAME}.pte"
             elif [[ ${{ matrix.config }} == "llama3_coreml_ane" ]]; then
@@ -322,11 +306,7 @@
               ${CONDA_RUN} python -m extension.llm.export.export_llm \
                 base.checkpoint="${DOWNLOADED_PATH}/consolidated.00.pth" \
                 base.params="${DOWNLOADED_PATH}/params.json" \
-<<<<<<< HEAD
-                quantization.embedding_quantize="4,32" \
-=======
                 quantization.embedding_quantize=\'4,32\' \
->>>>>>> f072e649
                 model.use_kv_cache=true \
                 model.enable_dynamic_shape=false \
                 backend.coreml.enabled=true \
@@ -341,11 +321,7 @@
             if [[ ${{ matrix.config }} == "et_xnnpack_custom_spda_kv_cache_8da4w" ]]; then
                 DOWNLOADED_PATH=$(bash .ci/scripts/download_hf_hub.sh --model_id "${HF_MODEL_REPO}" --subdir "." --files "tokenizer.json")
                 ${CONDA_RUN} python -m extension.llm.export.export_llm \
-<<<<<<< HEAD
-                  base.model_class=qwen3-0_6b \
-=======
                   base.model_class=qwen3_0_6b \
->>>>>>> f072e649
                   base.params=examples/models/qwen3/0_6b_config.json \
                   model.use_kv_cache=true \
                   model.use_sdpa_with_kv_cache=true \
@@ -355,11 +331,7 @@
                   quantization.qmode=8da4w \
                   quantization.group_size=32 \
                   quantization.embedding_quantize=\'8,0\' \
-<<<<<<< HEAD
-                  base.metadata='{"get_bos_id":151644,"get_eos_ids":[151645]}' \
-=======
                   base.metadata='"{\"get_bos_id\":151644,\"get_eos_ids\":[151645]}"' \
->>>>>>> f072e649
                   export.output_name="${OUT_ET_MODEL_NAME}.pte"
                 ls -lh "${OUT_ET_MODEL_NAME}.pte"
             fi
