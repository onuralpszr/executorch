[build-system]
requires = [
  "cmake>=3.29,<4.0.0",  # For building binary targets in the wheel. 4.0.0 breaks third-party CMake build so temporarily pin the version.
  "pip>=23",  # For building the pip package.
  "pyyaml",  # Imported by the kernel codegen tools.
  "setuptools>=63",  # For building the pip package contents.
  "wheel",  # For building the pip package archive.
  "zstd",  # Imported by resolve_buck.py.
  "certifi",  # Imported by resolve_buck.py.
]
build-backend = "setuptools.build_meta"

[project]
name = "executorch"
dynamic = [
  # setup.py will set the version.
  'version',
]
description = "On-device AI across mobile, embedded and edge for PyTorch"
readme = "README-wheel.md"
authors = [
  {name="PyTorch Team", email="packages@pytorch.org"},
]
license = {file = "LICENSE"}
keywords = ["pytorch", "machine learning"]
# PyPI package information.
classifiers = [
    # How mature is this project? Common values are
    #   3 - Alpha
    #   4 - Beta
    #   5 - Production/Stable
    "Development Status :: 4 - Beta",
    "Intended Audience :: Developers",
    "Intended Audience :: Education",
    "Intended Audience :: Science/Research",
    "License :: OSI Approved :: BSD License",
    "Topic :: Scientific/Engineering",
    "Topic :: Scientific/Engineering :: Mathematics",
    "Topic :: Scientific/Engineering :: Artificial Intelligence",
    "Topic :: Software Development",
    "Topic :: Software Development :: Libraries",
    "Topic :: Software Development :: Libraries :: Python Modules",
    "Programming Language :: C++",
    "Programming Language :: Python :: 3",
    # Update this as we support more versions of python.
    "Programming Language :: Python :: 3.10",
    "Programming Language :: Python :: 3.11",
    "Programming Language :: Python :: 3.12",
]

# Python dependencies required for use.
# coremltools has issue with python 3.13, see https://github.com/apple/coremltools/issues/2487
requires-python = ">=3.10,<3.13"
dependencies=[
  "expecttest",
  "flatbuffers",
  "hypothesis",
  "kgb",
  "mpmath==1.3.0",
  "numpy>=2.0.0; python_version >= '3.10'",
  "packaging",
  "pandas>=2.2.2; python_version >= '3.10'",
  "parameterized",
  "pytest",
  "pytest-xdist",
<<<<<<< HEAD
  "pytest-rerunfailures",
  "pytest-timeout",
=======
  "pytest-rerunfailures==15.1",
>>>>>>> b8b2ecb3
  "pyyaml",
  "ruamel.yaml",
  "sympy",
  "tabulate",
  # See also third-party/TARGETS for buck's typing-extensions version.
  "typing-extensions>=4.10.0",
  # Keep this version in sync with: ./backends/apple/coreml/scripts/install_requirements.sh
  "coremltools==9.0b1; platform_system == 'Darwin' or platform_system == 'Linux'",
  # scikit-learn is used to support palettization in the coreml backend
  "scikit-learn==1.7.1",
  "hydra-core>=1.3.0",
  "omegaconf>=2.3.0",
]

[project.urls]
# The keys are arbitrary but will be visible on PyPI.
Homepage = "https://pytorch.org/executorch/"
Repository = "https://github.com/pytorch/executorch"
Issues = "https://github.com/pytorch/executorch/issues"
Changelog = "https://github.com/pytorch/executorch/releases"

# Tell setuptools to generate commandline wrappers for tools that we install
# under data/bin in the pip package. This will put these commands on the user's
# path.
[project.scripts]
flatc = "executorch.data.bin:flatc"

# TODO(dbort): Could use py_modules to restrict the set of modules we
# package, and package_data to restrict the set up non-python files we
# include. See also setuptools/discovery.py for custom finders.
[tool.setuptools.package-dir]
# Tell setuptools to follow the symlink: src/executorch/* -> * for all first level
# modules such as src/executorch/exir -> exir. This helps us to semi-compliant with
# the "src layout" convention for python packages, which is also discussed in
# https://packaging.python.org/en/latest/discussions/src-layout-vs-flat-layout/.
# In the long term we should move all the modules under the src/executorch/ folder.
#
# Doing this also allows us to import from executorch.exir directly in
# editable mode.
"executorch" = "src/executorch"

[tool.setuptools.package-data]
# TODO(dbort): Prune /test[s]/ dirs, /third-party/ dirs, yaml files that we
# don't need.
"*" = [
  # Some backends like XNNPACK need their .fbs files.
  "*.fbs",
  # Some kernel libraries need their .yaml files.
  "*.yaml",
]

[tool.setuptools.exclude-package-data]
"*" = ["*.pyc"]

[tool.usort]
# Do not try to put "first-party" imports in their own section.
first_party_detection = false

[tool.black]
# Emit syntax compatible with older versions of python instead of only the range
# specified by `requires-python`. TODO: Remove this once we support these older
# versions of python and can expand the `requires-python` range.
target-version = ["py38", "py39", "py310", "py311", "py312"]<|MERGE_RESOLUTION|>--- conflicted
+++ resolved
@@ -63,12 +63,8 @@
   "parameterized",
   "pytest",
   "pytest-xdist",
-<<<<<<< HEAD
-  "pytest-rerunfailures",
+  "pytest-rerunfailures==15.1",
   "pytest-timeout",
-=======
-  "pytest-rerunfailures==15.1",
->>>>>>> b8b2ecb3
   "pyyaml",
   "ruamel.yaml",
   "sympy",
