--- conflicted
+++ resolved
@@ -299,16 +299,12 @@
   }
 
   void reset_context() {
-<<<<<<< HEAD
-    runner_->reset();
-=======
     if (runner_ != nullptr) {
       runner_->reset();
     }
     if (multi_modal_runner_ != nullptr) {
       multi_modal_runner_->reset();
     }
->>>>>>> 07c6752e
   }
 
   jint load() {
