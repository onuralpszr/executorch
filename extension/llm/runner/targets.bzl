load("@fbsource//xplat/executorch/build:runtime_wrapper.bzl", "runtime")

def define_common_targets():
    runtime.cxx_library(
        name = "stats",
        exported_headers = [
            "stats.h",
            "util.h",
        ],
        visibility = [
            "@EXECUTORCH_CLIENTS",
        ],
    )

    for aten in (True, False):
        aten_suffix = "_aten" if aten else ""

        runtime.cxx_library(
            name = "text_decoder_runner" + aten_suffix,
            exported_headers = ["text_decoder_runner.h"],
            srcs = ["text_decoder_runner.cpp"],
            visibility = [
                "@EXECUTORCH_CLIENTS",
            ],
            exported_deps = [
                ":stats",
                "//executorch/extension/llm/sampler:sampler" + aten_suffix,
                "//executorch/extension/module:module" + aten_suffix,
                "//executorch/extension/runner_util:managed_tensor" + aten_suffix,
            ],
        )

        runtime.cxx_library(
            name = "text_prefiller" + aten_suffix,
            exported_headers = ["text_prefiller.h"],
            srcs = ["text_prefiller.cpp"],
            visibility = [
                "@EXECUTORCH_CLIENTS",
            ],
            exported_deps = [
                ":text_decoder_runner" + aten_suffix,
                "//executorch/extension/llm/tokenizer:tokenizer_header",
                "//executorch/extension/module:module" + aten_suffix,
                "//executorch/extension/runner_util:managed_tensor" + aten_suffix,
            ],
        )
<<<<<<< HEAD
=======

>>>>>>> ba3448c3
        runtime.cxx_library(
            name = "text_token_generator" + aten_suffix,
            exported_headers = ["text_token_generator.h"],
            visibility = [
                "@EXECUTORCH_CLIENTS",
            ],
            exported_deps = [
                ":text_decoder_runner" + aten_suffix,
                "//executorch/extension/llm/tokenizer:tokenizer_header",
                "//executorch/extension/module:module" + aten_suffix,
                "//executorch/extension/runner_util:managed_tensor" + aten_suffix,
            ],
<<<<<<< HEAD
=======
        )

        runtime.cxx_library(
            name = "metadata_util" + aten_suffix,
            exported_headers = ["metadata_util.h"],
            visibility = [
                "@EXECUTORCH_CLIENTS",
            ],
            exported_deps = [
                "//executorch/extension/module:module" + aten_suffix,
            ],
>>>>>>> ba3448c3
        )<|MERGE_RESOLUTION|>--- conflicted
+++ resolved
@@ -44,10 +44,7 @@
                 "//executorch/extension/runner_util:managed_tensor" + aten_suffix,
             ],
         )
-<<<<<<< HEAD
-=======
 
->>>>>>> ba3448c3
         runtime.cxx_library(
             name = "text_token_generator" + aten_suffix,
             exported_headers = ["text_token_generator.h"],
@@ -60,8 +57,6 @@
                 "//executorch/extension/module:module" + aten_suffix,
                 "//executorch/extension/runner_util:managed_tensor" + aten_suffix,
             ],
-<<<<<<< HEAD
-=======
         )
 
         runtime.cxx_library(
@@ -73,5 +68,4 @@
             exported_deps = [
                 "//executorch/extension/module:module" + aten_suffix,
             ],
->>>>>>> ba3448c3
         )