/*
 * Copyright (c) Meta Platforms, Inc. and affiliates.
 * All rights reserved.
 *
 * This source code is licensed under the BSD-style license found in the
 * LICENSE file in the root directory of this source tree.
 */

// A simple llama2 runner that includes preprocessing and post processing logic.
// The module takes in a string as input and emits a string as output.

#pragma once

#include <cstdint>
#include <functional>
#include <memory>
#include <string>
#include <unordered_map>

#include <executorch/extension/llm/runner/irunner.h>
#include <executorch/extension/llm/runner/stats.h>
#include <executorch/extension/llm/runner/text_decoder_runner.h>
#include <executorch/extension/llm/runner/text_prefiller.h>
#include <executorch/extension/llm/runner/text_token_generator.h>
#include <executorch/extension/module/module.h>
#include <pytorch/tokenizers/tokenizer.h>
// Helper functions are now in llm_runner_helper.h
// These are provided for backward compatibility
#include <executorch/extension/llm/runner/llm_runner_helper.h>

namespace executorch::extension::llm {

class ET_EXPERIMENTAL TextLLMRunner : public IRunner {
 public:
  /**
   * @brief Constructor for TextLLMRunner with dependency injection
   *
   * Creates a TextLLMRunner instance with all required components for text
   * generation.
   *
   * @param metadata Key-value pairs containing model metadata (e.g.,
   * vocab_size, context_length)
   * @param tokenizer Tokenizer for converting between text and token IDs
   * @param module The underlying model module that performs inference
   * @param text_decoder_runner Component responsible for running the decoder
   * part of the model
   * @param text_prefiller Component for handling the prefill phase of text
   * generation
   * @param io_manager Component for handling I/O operations
   * @param text_token_generator Component for generating tokens during the
   * decode phase
   * @param stats Statistics tracking object for performance monitoring
   * @param temperature Temperature parameter for controlling randomness in
   * generation (deprecated). Please use GenerationConfig.temperature instead.
   */
  explicit TextLLMRunner(
      std::unordered_map<std::string, int64_t> metadata,
      std::unique_ptr<::tokenizers::Tokenizer> tokenizer,
      std::unique_ptr<::executorch::extension::Module> module,
      std::unique_ptr<TextDecoderRunner> text_decoder_runner,
      std::unique_ptr<TextPrefiller> text_prefiller,
      std::unique_ptr<IOManager> io_manager,
      std::unique_ptr<TextTokenGenerator> text_token_generator,
      std::unique_ptr<Stats> stats,
      float temperature = -1.0f);

  /**
   * @brief Checks if the model is loaded and ready for inference
   *
   * @return bool True if the model is loaded, false otherwise
   */
  bool is_loaded() const override;
  /**
   * @brief Loads the model and prepares it for inference
   *
   * This method initializes all components and prepares the model for text
   * generation.
   *
   * @return ::executorch::runtime::Error Success or error status
   */
  ::executorch::runtime::Error load() override;
  /**
   * @brief Generates text based on the provided prompt
   *
   * This method performs text generation using the loaded model. It processes
   * the input prompt, runs the model in prefill and decode phases until max
   * tokens to generate is reached or eos token is generated, then returns
   * generated text and perf stats through callbacks.
   *
   * @param prompt The input text to generate from
   * @param config Configuration parameters for text generation (e.g.,
   * max_new_tokens, temperature)
   * @param token_callback Function called for each generated token with the
   * decoded text
   * @param stats_callback Function called with performance statistics
   * @return ::executorch::runtime::Error Success or error status
   */
  ::executorch::runtime::Error generate(
      const std::string& prompt,
      const GenerationConfig& config,
      std::function<void(const std::string&)> token_callback = {},
      std::function<void(const Stats&)> stats_callback = {}) override;

  /**
   * Generate text based on the provided prompt and generation config, from a
   * given position in KV cache.
   *
   * @param prompt The input prompt to generate from
   * @param start_pos [Unused] The starting position in KV cache of the input,
   * ignored because the runner manages the position internally.
   * @param config Generation configuration parameters
   * @param token_callback Callback function called for each generated token
   * @param stats_callback Callback function for generation statistics
   * @return Error::Ok if successful, an error otherwise
   */
  ET_DEPRECATED runtime::Error generate_from_pos(
      const std::string& prompt,
      ET_UNUSED int64_t start_pos,
      const GenerationConfig& config,
      std::function<void(const std::string&)> token_callback = {},
      std::function<void(const Stats&)> stats_callback = {}) override;

  /**
   * @brief Warms up the model with a sample prompt
   *
   * This method runs a complete generation cycle without returning results,
   * which helps initialize internal caches and optimize subsequent inferences.
   *
   * @param prompt The sample prompt to use for warmup
   * @param max_new_tokens Maximum number of tokens to generate during warmup
   * @return ::executorch::runtime::Error Success or error status
   */
  ::executorch::runtime::Error warmup(
      const std::string& prompt,
      int32_t max_new_tokens);
  /**
<<<<<<< HEAD
   * @brief Remove prefilled tokens and reset start position
   *
   * This method removes the prefilled tokens from the KV cache and resets the
   * start position to 0.
=======
   * @brief Remove prefilled tokens and reset start position, and stats.
   *
   * This method removes the prefilled tokens from the KV cache and resets the
   * start position to 0. It also clears the stats for previous runs.
>>>>>>> 855c0837
   */
  void reset() override;
  /**
   * @brief Stops the ongoing text generation process
   *
   * This method signals the generator to stop producing new tokens and
   * terminate the current generation process.
   */
  void stop() override;

 private:
  bool shouldStop_{false};

  // Components
  std::unique_ptr<::tokenizers::Tokenizer> tokenizer_;
  std::unordered_map<std::string, int64_t> metadata_;
  std::unique_ptr<::executorch::extension::Module>
      module_; // Manage module's lifecycle, make sure it outlives
               // text_decoder_runner_.
  std::unique_ptr<TextDecoderRunner>
      text_decoder_runner_; // Manage text_decoder_runner_'s lifecycle, make
                            // sure it outlives text_prefiller_ &
                            // text_token_generator_.
  std::unique_ptr<TextPrefiller> text_prefiller_;
  std::unique_ptr<IOManager> io_manager_;
  std::unique_ptr<TextTokenGenerator> text_token_generator_;

  // Stats
  std::unique_ptr<Stats> stats_;

  // temperature.
  // Deprecated, we should rely on the temperature in GenerationConfig instead.
  float temperature_ = -1.0f;

  // The position in KV cache of the input, starting from 0.
  int64_t pos_ = 0;
};

} // namespace executorch::extension::llm<|MERGE_RESOLUTION|>--- conflicted
+++ resolved
@@ -134,17 +134,10 @@
       const std::string& prompt,
       int32_t max_new_tokens);
   /**
-<<<<<<< HEAD
-   * @brief Remove prefilled tokens and reset start position
-   *
-   * This method removes the prefilled tokens from the KV cache and resets the
-   * start position to 0.
-=======
    * @brief Remove prefilled tokens and reset start position, and stats.
    *
    * This method removes the prefilled tokens from the KV cache and resets the
    * start position to 0. It also clears the stats for previous runs.
->>>>>>> 855c0837
    */
   void reset() override;
   /**
