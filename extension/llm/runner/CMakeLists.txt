# Copyright (c) Meta Platforms, Inc. and affiliates.
# All rights reserved.
#
# This source code is licensed under the BSD-style license found in the
# LICENSE file in the root directory of this source tree.

#
# Build llm runner lib.
#
# ### Editing this file ###
#
# This file should be formatted with
# ~~~
# cmake-format -i CMakeLists.txt
# ~~~
# It should also be cmake-lint clean.
#

if(NOT EXECUTORCH_ROOT)
  set(EXECUTORCH_ROOT ${CMAKE_CURRENT_SOURCE_DIR}/../../..)
endif()

include(${EXECUTORCH_ROOT}/tools/cmake/Utils.cmake)
include(${EXECUTORCH_ROOT}/tools/cmake/Codegen.cmake)

#
# The `_<target>_srcs` lists are defined by including ${EXECUTORCH_SRCS_FILE}.
#
set(EXECUTORCH_SRCS_FILE
    "${CMAKE_CURRENT_BINARY_DIR}/../../../executorch_srcs.cmake"
)

extract_sources(${EXECUTORCH_SRCS_FILE})

include(${EXECUTORCH_SRCS_FILE})

# build llm runner library
list(TRANSFORM _extension_llm_runner__srcs PREPEND "${EXECUTORCH_ROOT}/")

target_include_directories(
  extension_module INTERFACE ${_common_include_directories}
)

add_library(extension_llm_runner STATIC ${_extension_llm_runner__srcs})

set(runner_deps executorch extension_data_loader extension_module
                extension_tensor
)

target_link_libraries(extension_llm_runner PUBLIC ${runner_deps})

target_include_directories(
  extension_llm_runner
  PUBLIC
    ${EXECUTORCH_ROOT}/extension/llm/tokenizers/third-party/llama.cpp-unicode/include
    ${EXECUTORCH_ROOT}/extension/llm/tokenizers/third-party/llama.cpp-unicode/src
)

target_include_directories(
  extension_llm_runner INTERFACE ${_common_include_directories}
                                 ${EXECUTORCH_ROOT}/extension/llm/tokenizers/include
<<<<<<< HEAD
			       )
=======
)

if(BUILD_TESTING)
  add_subdirectory(test)
endif()
>>>>>>> b415af07
<|MERGE_RESOLUTION|>--- conflicted
+++ resolved
@@ -59,12 +59,8 @@
 target_include_directories(
   extension_llm_runner INTERFACE ${_common_include_directories}
                                  ${EXECUTORCH_ROOT}/extension/llm/tokenizers/include
-<<<<<<< HEAD
-			       )
-=======
 )
 
 if(BUILD_TESTING)
   add_subdirectory(test)
-endif()
->>>>>>> b415af07
+endif()