--- conflicted
+++ resolved
@@ -43,43 +43,7 @@
   }
 }
 
-<<<<<<< HEAD
-// Normalization step: divide by sqrt(1 << log2_vec_size). Similar
-// to fast_sqrt above, if N is even, then the maximum-precision way
-// to do this is right-shift by log2_vec_size / 2. If N is odd, we
-// still do the right-shift, and then we have an extra division by
-// sqrt(2) that we perform by making use of a sufficiently accurate
-// rational approximation. Our initial idea was to divide by sqrt(2)
-// by adjusting the quantization scale, but that would cause this
-// function to tend to increase the magnitude of the elements of
-// vec, which would resulting in clipping and therefore accuracy
-// loss, especially compounded over 30+ transformer layers.
-void quantized_normalize_after_fht(
-    const int32_t* tmp,
-    int16_t* out,
-    int log2_vec_size,
-    int vec_size) {
-  const int log2_sqrt_vec_size = log2_vec_size / 2;
-  constexpr int32_t qmin = -(1 << 15) + 1;
-  constexpr int32_t qmax = -qmin;
-  if (log2_vec_size % 2 != 0) {
-    // 408 / 577 - 1.0 / sqrt(2) ~= 1.062e-0.6, which should be close enough.
-    static const int32_t inv_sqrt_2_numerator = 408;
-    static const int32_t inv_sqrt_2_denominator = 577;
-    for (int ii = 0; ii < vec_size; ++ii) {
-      const auto val_over_sqrt_vec_size =
-          (tmp[ii] * inv_sqrt_2_numerator / inv_sqrt_2_denominator) >>
-          log2_sqrt_vec_size;
-      out[ii] = std::clamp(val_over_sqrt_vec_size, qmin, qmax);
-    }
-  } else {
-    for (int ii = 0; ii < vec_size; ++ii) {
-      out[ii] = std::clamp(tmp[ii] >> log2_sqrt_vec_size, qmin, qmax);
-    }
-  }
-}
-
-void fast_hadamard_transform_ffht_impl(float* vec, int log2_vec_size) {
+inline void fast_hadamard_transform_ffht_impl(float* vec, int log2_vec_size) {
   if (log2_vec_size <= 0) {
     return;
   }
@@ -88,8 +52,6 @@
   normalize_after_fht(vec, log2_vec_size);
 }
 
-=======
->>>>>>> 1af2e9d9
 template <typename T>
 void fast_hadamard_transform_unnormalized_simple_impl(
     T* vec,
@@ -173,30 +135,6 @@
 // details.
 void fast_hadamard_transform_symmetric_quantized_s16_28N(
     int16_t* vec,
-<<<<<<< HEAD
-    int log2_vec_size) {
-  if (log2_vec_size == 0) {
-    return;
-  }
-  const int vec_size = (1 << log2_vec_size);
-
-  auto tmp = std::make_unique<int32_t[]>(vec_size * 28);
-  std::copy(vec, vec + vec_size * 28, tmp.get());
-
-  for (int ii = 0; ii < 28; ++ii) {
-    internal::fast_hadamard_transform_unnormalized_simple_impl(
-        &tmp[ii * vec_size], log2_vec_size);
-  }
-
-  for (int ii = 0; ii < vec_size; ++ii) {
-    hadamard_mult_28_strided(&tmp[ii], vec_size);
-  }
-
-  internal::quantized_normalize_after_fht(
-      tmp.get(), vec, log2_vec_size, vec_size * 28);
-}
-=======
     int log2_vec_size);
->>>>>>> 1af2e9d9
 
 } // namespace executorch