load("@fbsource//xplat/executorch/build:runtime_wrapper.bzl", "runtime")

def define_common_targets():
    """Defines targets that should be shared between fbcode and xplat.

    The directory containing this targets.bzl file should also contain both
    TARGETS and BUCK files that call this function.
    """
    runtime.cxx_library(
        name = "fast_hadamard_transform",
        headers = [
            "fast_hadamard_transform.h",
            "fast_hadamard_transform_special.h",
        ],
<<<<<<< HEAD
        exported_deps = [
            "//executorch/extension/llm/custom_ops/spinquant/FFHT:fht",
        ],
=======
>>>>>>> 3858dcab
        visibility = ["@EXECUTORCH_CLIENTS"],
    )<|MERGE_RESOLUTION|>--- conflicted
+++ resolved
@@ -12,11 +12,8 @@
             "fast_hadamard_transform.h",
             "fast_hadamard_transform_special.h",
         ],
-<<<<<<< HEAD
         exported_deps = [
-            "//executorch/extension/llm/custom_ops/spinquant/FFHT:fht",
+            "//executorch/extension/llm/custom_ops/spinquant/third-party/FFHT:fht",
         ],
-=======
->>>>>>> 3858dcab
         visibility = ["@EXECUTORCH_CLIENTS"],
     )