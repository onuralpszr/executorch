# Copyright (c) Meta Platforms, Inc. and affiliates.
# All rights reserved.
#
# This source code is licensed under the BSD-style license found in the
# LICENSE file in the root directory of this source tree.

cmake_minimum_required(VERSION 3.19)

set(CMAKE_EXPORT_COMPILE_COMMANDS ON)
if(NOT CMAKE_CXX_STANDARD)
  set(CMAKE_CXX_STANDARD 17)
endif()

if(NOT PYTHON_EXECUTABLE)
  set(PYTHON_EXECUTABLE python3)
endif()

# Source root directory for executorch.
if(NOT EXECUTORCH_ROOT)
  set(EXECUTORCH_ROOT ${CMAKE_CURRENT_SOURCE_DIR}/../../..)
endif()

set(_common_compile_options -Wno-deprecated-declarations -fPIC)

include(${EXECUTORCH_ROOT}/build/Utils.cmake)
include(${EXECUTORCH_ROOT}/build/Codegen.cmake)

#
# The `_<target>_srcs` lists are defined by including ${EXECUTORCH_SRCS_FILE}.
#
set(EXECUTORCH_SRCS_FILE
    "${CMAKE_CURRENT_BINARY_DIR}/../../../executorch_srcs.cmake"
)

extract_sources(${EXECUTORCH_SRCS_FILE})

include(${EXECUTORCH_SRCS_FILE})

# Let files say "include <executorch/path/to/header.h>".
set(_common_include_directories ${EXECUTORCH_ROOT}/..)

# Custom op libraries
set(custom_ops_libs pthreadpool)
list(APPEND custom_ops_libs cpuinfo)
list(APPEND custom_ops_libs cpublas)
list(APPEND custom_ops_libs eigen_blas)

list(TRANSFORM _custom_ops__srcs PREPEND "${EXECUTORCH_ROOT}/")

if(NOT EXECUTORCH_BUILD_XNNPACK)
  list(APPEND custom_ops_libs extension_threadpool)
else()
  list(APPEND custom_ops_libs extension_threadpool xnnpack_backend)
endif()

add_library(custom_ops ${_custom_ops__srcs})

target_include_directories(custom_ops PUBLIC "${_common_include_directories}")
target_include_directories(
  custom_ops PRIVATE "${CMAKE_CURRENT_BINARY_DIR}/../../../include"
)
target_link_libraries(
  custom_ops PUBLIC ${custom_ops_libs} executorch_no_prim_ops
)

target_compile_options(
  custom_ops PUBLIC ${_common_compile_options} -DET_USE_THREADPOOL
)

install(TARGETS custom_ops DESTINATION lib)

if(EXECUTORCH_BUILD_KERNELS_CUSTOM_AOT)
  # Add a AOT library
  find_package(Torch CONFIG REQUIRED)
  add_library(
    custom_ops_aot_lib SHARED
    ${_custom_ops__srcs} ${CMAKE_CURRENT_SOURCE_DIR}/op_sdpa_aot.cpp
<<<<<<< HEAD
    ${CMAKE_CURRENT_SOURCE_DIR}/op_fast_hadamard_transform_aten.cpp
=======
    ${CMAKE_CURRENT_SOURCE_DIR}/op_tile_crop_aot.cpp
>>>>>>> a06239ad
    ${CMAKE_CURRENT_SOURCE_DIR}/op_tile_crop.cpp
  )
  target_include_directories(
    custom_ops_aot_lib PUBLIC "${_common_include_directories}"
  )
  target_include_directories(
    custom_ops_aot_lib PRIVATE "${CMAKE_CURRENT_BINARY_DIR}/../../../include"
  )
  if(TARGET portable_lib)
    # If we have portable_lib built, custom_ops_aot_lib gives the ability to use
    # the ops in PyTorch and ExecuTorch through pybind
    target_link_libraries(custom_ops_aot_lib PUBLIC portable_lib)
  else()
    # If no portable_lib, custom_ops_aot_lib still gives the ability to use the
    # ops in PyTorch
    target_link_libraries(custom_ops_aot_lib PUBLIC executorch_no_prim_ops)
  endif()

  target_link_libraries(
    custom_ops_aot_lib PUBLIC cpublas torch extension_tensor
                              extension_threadpool
  )
  if(WIN32)
    # There is no direct replacement for libpthread.so on Windows. For the
    # Windows build, link directly against pthreadpool and cpuinfo.
    target_link_libraries(custom_ops_aot_lib PUBLIC pthreadpool cpuinfo)
  endif()
  target_compile_options(
    custom_ops_aot_lib
    PUBLIC -Wno-deprecated-declarations -fPIC -frtti -fexceptions
           ${_common_compile_options} -DET_USE_THREADPOOL
  )

  install(TARGETS custom_ops_aot_lib DESTINATION lib)
endif()<|MERGE_RESOLUTION|>--- conflicted
+++ resolved
@@ -75,12 +75,9 @@
   add_library(
     custom_ops_aot_lib SHARED
     ${_custom_ops__srcs} ${CMAKE_CURRENT_SOURCE_DIR}/op_sdpa_aot.cpp
-<<<<<<< HEAD
     ${CMAKE_CURRENT_SOURCE_DIR}/op_fast_hadamard_transform_aten.cpp
-=======
+    ${CMAKE_CURRENT_SOURCE_DIR}/op_tile_crop.cpp
     ${CMAKE_CURRENT_SOURCE_DIR}/op_tile_crop_aot.cpp
->>>>>>> a06239ad
-    ${CMAKE_CURRENT_SOURCE_DIR}/op_tile_crop.cpp
   )
   target_include_directories(
     custom_ops_aot_lib PUBLIC "${_common_include_directories}"
