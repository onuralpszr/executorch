--- conflicted
+++ resolved
@@ -35,13 +35,12 @@
 
 include(${EXECUTORCH_SRCS_FILE})
 
-# Let files say "include <executorch/path/to/header.h>".
-<<<<<<< HEAD
-set(_common_include_directories $<BUILD_INTERFACE:${CMAKE_CURRENT_SOURCE_DIR}/..,${CMAKE_CURRENT_SOURCE_DIR}/runtime/core/portable_type/c10> $<INSTALL_INTERFACE:include,include/executorch/runtime/core/portable_type/c10>)
-=======
-set(_common_include_directories ${EXECUTORCH_ROOT}/..)
-list(APPEND _common_include_directories ${EXECUTORCH_ROOT}/third-party/ao)
->>>>>>> 35d8319e
+set(_common_include_directories
+    $<BUILD_INTERFACE:${CMAKE_CURRENT_SOURCE_DIR}/..,${CMAKE_CURRENT_SOURCE_DIR}/runtime/core/portable_type/c10>
+    $<INSTALL_INTERFACE:include,include/executorch/runtime/core/portable_type/c10>
+)
+# REVIEW: are we installing AO? will this mess up EXPORT?
+list(APPEND _common_include_directories $<BUILD_INTERFACE:${EXECUTORCH_ROOT}/third-party/ao>)
 
 # Custom op libraries
 set(custom_ops_libs pthreadpool)
@@ -75,20 +74,21 @@
 
 add_library(custom_ops ${_custom_ops__srcs})
 find_package_torch_headers()
-target_include_directories(custom_ops PUBLIC "${_common_include_directories}")
+target_include_directories(custom_ops PRIVATE "${_common_include_directories}")
 target_include_directories(
-<<<<<<< HEAD
-  custom_ops PRIVATE $<BUILD_INTERFACE:${CMAKE_CURRENT_BINARY_DIR}/../../../include>
-=======
-  custom_ops PRIVATE "${CMAKE_CURRENT_BINARY_DIR}/../../../include"
-                     ${TORCH_INCLUDE_DIRS}
->>>>>>> 35d8319e
+  custom_ops
+  PRIVATE $<BUILD_INTERFACE:${CMAKE_CURRENT_BINARY_DIR}/../../../include>
+          ${TORCH_INCLUDE_DIRS}
 )
 target_link_libraries(custom_ops PUBLIC ${custom_ops_libs} executorch_core)
 
 target_compile_options(custom_ops PUBLIC ${_common_compile_options})
 
-install(TARGETS custom_ops EXPORT ExecuTorchTargets DESTINATION lib)
+install(
+  TARGETS custom_ops
+  EXPORT ExecuTorchTargets
+  DESTINATION lib
+)
 
 if(EXECUTORCH_BUILD_KERNELS_LLM_AOT)
   # Add a AOT library
@@ -102,15 +102,12 @@
     ${CMAKE_CURRENT_SOURCE_DIR}/op_tile_crop_aot.cpp
   )
   target_include_directories(
-    custom_ops_aot_lib PUBLIC "${_common_include_directories}"
+    custom_ops_aot_lib PRIVATE "${_common_include_directories}"
   )
   target_include_directories(
-<<<<<<< HEAD
-    custom_ops_aot_lib PRIVATE $<BUILD_INTERFACE:${CMAKE_CURRENT_BINARY_DIR}/../../../include>
-=======
-    custom_ops_aot_lib PRIVATE "${CMAKE_CURRENT_BINARY_DIR}/../../../include"
-                               ${TORCH_INCLUDE_DIRS}
->>>>>>> 35d8319e
+    custom_ops_aot_lib
+    PRIVATE $<BUILD_INTERFACE:${CMAKE_CURRENT_BINARY_DIR}/../../../include>
+            ${TORCH_INCLUDE_DIRS}
   )
   # TODO: This only works if we install portable_lib.so to
   # <site-packages>/executorch/extension/pybindings/.
@@ -146,9 +143,10 @@
                               -fexceptions ${_common_compile_options}
   )
 
-  install(TARGETS custom_ops_aot_lib
-          EXPORT ExecuTorchTargets
-          LIBRARY DESTINATION executorch/extension/llm/custom_ops
+  install(
+    TARGETS custom_ops_aot_lib
+    EXPORT ExecuTorchTargets
+    LIBRARY DESTINATION executorch/extension/llm/custom_ops
   )
 endif()
 
