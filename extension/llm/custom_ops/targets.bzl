--- conflicted
+++ resolved
@@ -46,17 +46,13 @@
         runtime.cxx_library(
             name = "custom_ops_aot_lib" + mkl_dep,
             srcs = [
+                "op_fast_hadamard_transform_aten.cpp",
                 "op_sdpa_aot.cpp",
-<<<<<<< HEAD
-                "op_fast_hadamard_transform_aten.cpp",
-            ],
-            compiler_flags = ["-Wno-global-constructors"],
-=======
+                "op_tile_crop.cpp",
                 "op_tile_crop_aot.cpp",
-                "op_tile_crop.cpp",
             ],
             headers = ["op_tile_crop.h"],
->>>>>>> a06239ad
+            compiler_flags = ["-Wno-global-constructors"],
             visibility = [
                 "//executorch/...",
                 "@EXECUTORCH_CLIENTS",
