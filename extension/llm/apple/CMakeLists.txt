--- conflicted
+++ resolved
@@ -38,18 +38,11 @@
   extension_llm_apple PRIVATE extension_llm_runner ${FOUNDATION_FRAMEWORK}
 )
 
-<<<<<<< HEAD
 set_source_files_properties(
   ${OBJC_SOURCES} PROPERTIES COMPILE_FLAGS "-fobjc-arc" "-fno-exceptions"
                                                         "-fno-rtti"
-=======
-set_source_files_properties(${OBJC_SOURCES} PROPERTIES COMPILE_FLAGS
-  "-fobjc-arc"
-  "-fno-exceptions"
-  "-fno-rtti"
 )
 
 set_target_properties(extension_llm_apple PROPERTIES
   XCODE_ATTRIBUTE_BUILD_LIBRARY_FOR_DISTRIBUTION YES
->>>>>>> 8d57c956
 )