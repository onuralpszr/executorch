/*
 * Copyright (c) Meta Platforms, Inc. and affiliates.
 * All rights reserved.
 *
 * This source code is licensed under the BSD-style license found in the
 * LICENSE file in the root directory of this source tree.
 */

import SwiftUI
import UniformTypeIdentifiers

import LLaMARunner

class RunnerHolder: ObservableObject {
  var runner: Runner?
  var llavaRunner: LLaVARunner?
}

extension UIImage {
  func resized(to newSize: CGSize) -> UIImage {
    let format = UIGraphicsImageRendererFormat.default()
    format.scale = 1
    return UIGraphicsImageRenderer(size: newSize, format: format).image {
      _ in draw(in: CGRect(origin: .zero, size: newSize))
    }
  }

  func toRGBArray() -> [UInt8]? {
    guard let cgImage = self.cgImage else { return nil }

    let width = Int(cgImage.width), height = Int(cgImage.height)
    let totalPixels = width * height, bytesPerPixel = 4, bytesPerRow = bytesPerPixel * width
    var rgbValues = [UInt8](repeating: 0, count: totalPixels * 3)
    var pixelData = [UInt8](repeating: 0, count: width * height * bytesPerPixel)

    guard let context = CGContext(
      data: &pixelData, width: width, height: height, bitsPerComponent: 8,
      bytesPerRow: bytesPerRow, space: CGColorSpaceCreateDeviceRGB(),
      bitmapInfo: CGImageAlphaInfo.premultipliedLast.rawValue | CGBitmapInfo.byteOrder32Big.rawValue
    ) else { return nil }

    context.draw(cgImage, in: CGRect(x: 0, y: 0, width: width, height: height))

    for y in 0..<height {
      for x in 0..<width {
        let pixelIndex = (y * width + x) * bytesPerPixel
        let rgbIndex = y * width + x
        rgbValues[rgbIndex] = pixelData[pixelIndex]
        rgbValues[rgbIndex + totalPixels] = pixelData[pixelIndex + 1]
        rgbValues[rgbIndex + totalPixels * 2] = pixelData[pixelIndex + 2]
      }
    }
    return rgbValues
  }
}

struct ContentView: View {
  @State private var prompt = ""
  @State private var messages: [Message] = []
  @State private var showingLogs = false
  @State private var pickerType: PickerType?
  @State private var isGenerating = false
  @State private var shouldStopGenerating = false
  @State private var shouldStopShowingToken = false
  private let runnerQueue = DispatchQueue(label: "org.pytorch.executorch.llama")
  @StateObject private var runnerHolder = RunnerHolder()
  @StateObject private var resourceManager = ResourceManager()
  @StateObject private var resourceMonitor = ResourceMonitor()
  @StateObject private var logManager = LogManager()

  @State private var isImagePickerPresented = false
  @State private var selectedImage: UIImage?
  @State private var imagePickerSourceType: UIImagePickerController.SourceType = .photoLibrary

  @State private var showingSettings = false
  @FocusState private var textFieldFocused: Bool

  enum PickerType {
    case model
    case tokenizer
  }

<<<<<<< HEAD
=======
  enum ModelType {
    case llama
    case llava
    case qwen3
    case phi4
    
    static func fromPath(_ path: String) -> ModelType {
      let filename = (path as NSString).lastPathComponent.lowercased()
      if filename.hasPrefix("llama") {
        return .llama
      } else if filename.hasPrefix("llava") {
        return .llava
      } else if filename.hasPrefix("qwen3") {
        return .qwen3
      } else if filename.hasPrefix("phi4") {
        return .phi4
      }
      print("Unknown model type in path: \(path). Model filename should start with one of: llama, llava, qwen3, or phi4")
      exit(1)
    }
  }

>>>>>>> cd3b53d4
  private var placeholder: String {
    resourceManager.isModelValid ? resourceManager.isTokenizerValid ? "Prompt..." : "Select Tokenizer..." : "Select Model..."
  }

  private var title: String {
    resourceManager.isModelValid ? resourceManager.isTokenizerValid ? resourceManager.modelName : "Select Tokenizer..." : "Select Model..."
  }

  private var modelTitle: String {
    resourceManager.isModelValid ? resourceManager.modelName : "Select Model..."
  }

  private var tokenizerTitle: String {
    resourceManager.isTokenizerValid ? resourceManager.tokenizerName : "Select Tokenizer..."
  }

  private var isInputEnabled: Bool { resourceManager.isModelValid && resourceManager.isTokenizerValid }

  var body: some View {
    NavigationView {
      VStack {
        if showingSettings {
          VStack(spacing: 20) {
            HStack {
              VStack(spacing: 10) {
                Button(action: { pickerType = .model }) {
                  Label(modelTitle, systemImage: "doc")
                    .lineLimit(1)
                    .truncationMode(.middle)
                    .frame(maxWidth: 300, alignment: .leading)
                }
                Button(action: { pickerType = .tokenizer }) {
                  Label(tokenizerTitle, systemImage: "doc")
                    .lineLimit(1)
                    .truncationMode(.middle)
                    .frame(maxWidth: 300, alignment: .leading)
                }
              }
              .padding()
              .background(Color.gray.opacity(0.1))
              .cornerRadius(10)
              .fixedSize(horizontal: true, vertical: false)
              Spacer()
            }
            .padding()
          }
        }

        MessageListView(messages: $messages)
          .simultaneousGesture(
            DragGesture().onChanged { value in
              if value.translation.height > 10 {
                hideKeyboard()
              }
              showingSettings = false
              textFieldFocused = false
            }
          )
          .onTapGesture {
            showingSettings = false
            textFieldFocused = false
          }

        HStack {
          Button(action: {
            imagePickerSourceType = .photoLibrary
            isImagePickerPresented = true
          }) {
            Image(systemName: "photo.on.rectangle")
              .resizable()
              .scaledToFit()
              .frame(width: 24, height: 24)
          }
          .background(Color.clear)
          .cornerRadius(8)

          Button(action: {
            if UIImagePickerController.isSourceTypeAvailable(.camera) {
              imagePickerSourceType = .camera
              isImagePickerPresented = true
            } else {
              print("Camera not available")
            }
          }) {
            Image(systemName: "camera")
              .resizable()
              .scaledToFit()
              .frame(width: 24, height: 24)
          }
          .background(Color.clear)
          .cornerRadius(8)

          TextField(placeholder, text: $prompt, axis: .vertical)
            .padding(8)
            .background(Color.gray.opacity(0.1))
            .cornerRadius(20)
            .lineLimit(1...10)
            .overlay(
              RoundedRectangle(cornerRadius: 20)
                .stroke(isInputEnabled ? Color.blue : Color.gray, lineWidth: 1)
            )
            .disabled(!isInputEnabled)
            .focused($textFieldFocused)
            .onAppear { textFieldFocused = false }
            .onTapGesture {
              showingSettings = false
            }

          Button(action: isGenerating ? stop : generate) {
            Image(systemName: isGenerating ? "stop.circle" : "arrowshape.up.circle.fill")
              .resizable()
              .aspectRatio(contentMode: .fit)
              .frame(height: 28)
          }
          .disabled(isGenerating ? shouldStopGenerating : (!isInputEnabled || prompt.isEmpty))
        }
        .padding([.leading, .trailing, .bottom], 10)
        .sheet(isPresented: $isImagePickerPresented, onDismiss: addSelectedImageMessage) {
          ImagePicker(selectedImage: $selectedImage, sourceType: imagePickerSourceType)
            .id(imagePickerSourceType.rawValue)
        }
      }
      .navigationBarTitle(title, displayMode: .inline)
      .navigationBarItems(
        leading:
          Button(action: {
            showingSettings.toggle()
          }) {
            Image(systemName: "folder")
              .imageScale(.large)
          },
        trailing:
          HStack {
            Menu {
              Section(header: Text("Memory")) {
                Text("Used: \(resourceMonitor.usedMemory) Mb")
                Text("Available: \(resourceMonitor.usedMemory) Mb")
              }
            } label: {
              Text("\(resourceMonitor.usedMemory) Mb")
            }
            .onAppear {
              resourceMonitor.start()
            }
            .onDisappear {
              resourceMonitor.stop()
            }
            Button(action: { showingLogs = true }) {
              Image(systemName: "list.bullet.rectangle")
            }
          }
      )
      .sheet(isPresented: $showingLogs) {
        NavigationView {
          LogView(logManager: logManager)
        }
      }
      .fileImporter(
        isPresented: Binding<Bool>(
          get: { pickerType != nil },
          set: { if !$0 { pickerType = nil } }
        ),
        allowedContentTypes: allowedContentTypes(),
        allowsMultipleSelection: false
      ) { [pickerType] result in
        handleFileImportResult(pickerType, result)
      }
      .onAppear {
        do {
          try resourceManager.createDirectoriesIfNeeded()
        } catch {
          withAnimation {
            messages.append(Message(type: .info, text: "Error creating content directories: \(error.localizedDescription)"))
          }
        }
      }
    }
    .navigationViewStyle(StackNavigationViewStyle())
  }

  private func addSelectedImageMessage() {
    if let selectedImage {
      messages.append(Message(image: selectedImage))
    }
  }

  private func generate() {
    guard !prompt.isEmpty else { return }
    isGenerating = true
    shouldStopGenerating = false
    shouldStopShowingToken = false
    let text = prompt.trimmingCharacters(in: .whitespacesAndNewlines)
    let seq_len = 768 // text: 256, vision: 768
    let modelPath = resourceManager.modelPath
    let tokenizerPath = resourceManager.tokenizerPath
    let useLlama = modelPath.lowercased().contains("llama")

    prompt = ""
    hideKeyboard()
    showingSettings = false

    messages.append(Message(text: text))
    messages.append(Message(type: useLlama ? .llamagenerated : .llavagenerated))

    runnerQueue.async {
      defer {
        DispatchQueue.main.async {
          isGenerating = false
          selectedImage = nil
        }
      }

<<<<<<< HEAD
      if useLlama {
=======
      switch modelType {
      case .llama, .qwen3, .phi4:
>>>>>>> cd3b53d4
        runnerHolder.runner = runnerHolder.runner ?? Runner(modelPath: modelPath, tokenizerPath: tokenizerPath)
      } else {
        runnerHolder.llavaRunner = runnerHolder.llavaRunner ?? LLaVARunner(modelPath: modelPath, tokenizerPath: tokenizerPath)
      }

      guard !shouldStopGenerating else { return }
<<<<<<< HEAD
      if useLlama {
=======
      switch modelType {
      case .llama, .qwen3, .phi4:
>>>>>>> cd3b53d4
        if let runner = runnerHolder.runner, !runner.isLoaded() {
          var error: Error?
          let startLoadTime = Date()
          do {
            try runner.load()
          } catch let loadError {
            error = loadError
          }

          let loadTime = Date().timeIntervalSince(startLoadTime)
          DispatchQueue.main.async {
            withAnimation {
              var message = messages.removeLast()
              message.type = .info
              if let error {
                message.text = "Model loading failed: error \((error as NSError).code)"
              } else {
                message.text = "Model loaded in \(String(format: "%.2f", loadTime)) s"
              }
              messages.append(message)
              if error == nil {
                messages.append(Message(type: .llamagenerated))
              }
            }
          }
          if error != nil {
            return
          }
        }
      } else {
        if let runner = runnerHolder.llavaRunner, !runner.isLoaded() {
          var error: Error?
          let startLoadTime = Date()
          do {
            try runner.load()
          } catch let loadError {
            error = loadError
          }

          let loadTime = Date().timeIntervalSince(startLoadTime)
          DispatchQueue.main.async {
            withAnimation {
              var message = messages.removeLast()
              message.type = .info
              if let error {
                message.text = "Model loading failed: error \((error as NSError).code)"
              } else {
                message.text = "Model loaded in \(String(format: "%.2f", loadTime)) s"
              }
              messages.append(message)
              if error == nil {
                messages.append(Message(type: .llavagenerated))
              }
            }
          }
          if error != nil {
            return
          }
        }
      }

      guard !shouldStopGenerating else {
        DispatchQueue.main.async {
          withAnimation {
            _ = messages.removeLast()
          }
        }
        return
      }
      do {
        var tokens: [String] = []
        var rgbArray: [UInt8]?
        let MAX_WIDTH = 336.0
        var newHeight = 0.0
        var imageBuffer: UnsafeMutableRawPointer?

        if let img = selectedImage {
          let llava_prompt = "\(text) ASSISTANT"

          newHeight = MAX_WIDTH * img.size.height / img.size.width
          let resizedImage = img.resized(to: CGSize(width: MAX_WIDTH, height: newHeight))
          rgbArray = resizedImage.toRGBArray()
          imageBuffer = UnsafeMutableRawPointer(mutating: rgbArray)

          try runnerHolder.llavaRunner?.generate(imageBuffer!, width: MAX_WIDTH, height: newHeight, prompt: llava_prompt, sequenceLength: seq_len) { token in

            if token != llava_prompt {
              if token == "</s>" {
                shouldStopGenerating = true
                runnerHolder.llavaRunner?.stop()
              } else {
                tokens.append(token)
                if tokens.count > 2 {
                  let text = tokens.joined()
                  let count = tokens.count
                  tokens = []
                  DispatchQueue.main.async {
                    var message = messages.removeLast()
                    message.text += text
                    message.tokenCount += count
                    message.dateUpdated = Date()
                    messages.append(message)
                  }
                }
                if shouldStopGenerating {
                  runnerHolder.llavaRunner?.stop()
                }
              }
            }
          }
        } else {
<<<<<<< HEAD
          let llama3_prompt = "<|begin_of_text|><|start_header_id|>user<|end_header_id|>\(text)<|eot_id|><|start_header_id|>assistant<|end_header_id|>"
=======
          let prompt: String
          switch modelType {
          case .qwen3:
            let basePrompt = String(format: Constants.qwen3PromptTemplate, text)
            // If thinking mode is enabled for Qwen, don't skip the <think></think> special tokens
            // and have them be generated.
            prompt = thinkingMode ? basePrompt.replacingOccurrences(of: "<think>\n\n</think>\n\n\n", with: "") : basePrompt
          case .llama:
            prompt = String(format: Constants.llama3PromptTemplate, text)
          case .llava:
            prompt = String(format: Constants.llama3PromptTemplate, text)
          case .phi4:
              prompt = String(format: Constants.phi4PromptTemplate, text)
          }
>>>>>>> cd3b53d4

          try runnerHolder.runner?.generate(llama3_prompt, sequenceLength: seq_len) { token in

<<<<<<< HEAD
            NSLog(">>> token={\(token)}")
            if token != llama3_prompt {
              // hack to fix the issue that extension/llm/runner/text_token_generator.h
              // keeps generating after <|eot_id|>
              if token == "<|eot_id|>" {
=======
            if token != prompt {
                if token == "<|eot_id|>" {
                // hack to fix the issue that extension/llm/runner/text_token_generator.h
                // keeps generating after <|eot_id|>
>>>>>>> cd3b53d4
                shouldStopShowingToken = true
              } else {
                tokens.append(token.trimmingCharacters(in: .newlines))
                if tokens.count > 2 {
                  let text = tokens.joined()
                  let count = tokens.count
                  tokens = []
                  DispatchQueue.main.async {
                    var message = messages.removeLast()
                    message.text += text
                    message.tokenCount += count
                    message.dateUpdated = Date()
                    messages.append(message)
                  }
                }
                if shouldStopGenerating {
                  runnerHolder.runner?.stop()
                }
              }
            }
          }
        }
      } catch {
        DispatchQueue.main.async {
          withAnimation {
            var message = messages.removeLast()
            message.type = .info
            message.text = "Text generation failed: error \((error as NSError).code)"
            messages.append(message)
          }
        }
      }
    }
  }

  private func stop() {
    shouldStopGenerating = true
  }

  private func allowedContentTypes() -> [UTType] {
    guard let pickerType else { return [] }
    switch pickerType {
    case .model:
      return [UTType(filenameExtension: "pte")].compactMap { $0 }
    case .tokenizer:
      return [UTType(filenameExtension: "bin"), UTType(filenameExtension: "model")].compactMap { $0 }
    }
  }

  private func handleFileImportResult(_ pickerType: PickerType?, _ result: Result<[URL], Error>) {
    switch result {
    case .success(let urls):
      guard let url = urls.first, let pickerType else {
        withAnimation {
          messages.append(Message(type: .info, text: "Failed to select a file"))
        }
        return
      }
      runnerQueue.async {
        runnerHolder.runner = nil
        runnerHolder.llavaRunner = nil
      }
      switch pickerType {
      case .model:
        resourceManager.modelPath = url.path
      case .tokenizer:
        resourceManager.tokenizerPath = url.path
      }
      if resourceManager.isModelValid && resourceManager.isTokenizerValid {
        showingSettings = false
        textFieldFocused = true
      }
    case .failure(let error):
      withAnimation {
        messages.append(Message(type: .info, text: "Failed to select a file: \(error.localizedDescription)"))
      }
    }
  }
}

extension View {
  func hideKeyboard() {
    UIApplication.shared.sendAction(#selector(UIResponder.resignFirstResponder), to: nil, from: nil, for: nil)
  }
}<|MERGE_RESOLUTION|>--- conflicted
+++ resolved
@@ -62,6 +62,8 @@
   @State private var isGenerating = false
   @State private var shouldStopGenerating = false
   @State private var shouldStopShowingToken = false
+  @State private var thinkingMode = false
+  @State private var showThinkingModeNotification = false
   private let runnerQueue = DispatchQueue(label: "org.pytorch.executorch.llama")
   @StateObject private var runnerHolder = RunnerHolder()
   @StateObject private var resourceManager = ResourceManager()
@@ -80,8 +82,6 @@
     case tokenizer
   }
 
-<<<<<<< HEAD
-=======
   enum ModelType {
     case llama
     case llava
@@ -104,7 +104,6 @@
     }
   }
 
->>>>>>> cd3b53d4
   private var placeholder: String {
     resourceManager.isModelValid ? resourceManager.isTokenizerValid ? "Prompt..." : "Select Tokenizer..." : "Select Model..."
   }
@@ -125,106 +124,135 @@
 
   var body: some View {
     NavigationView {
-      VStack {
-        if showingSettings {
-          VStack(spacing: 20) {
-            HStack {
-              VStack(spacing: 10) {
-                Button(action: { pickerType = .model }) {
-                  Label(modelTitle, systemImage: "doc")
-                    .lineLimit(1)
-                    .truncationMode(.middle)
-                    .frame(maxWidth: 300, alignment: .leading)
-                }
-                Button(action: { pickerType = .tokenizer }) {
-                  Label(tokenizerTitle, systemImage: "doc")
-                    .lineLimit(1)
-                    .truncationMode(.middle)
-                    .frame(maxWidth: 300, alignment: .leading)
-                }
+      ZStack {
+        VStack {
+          if showingSettings {
+            VStack(spacing: 20) {
+              HStack {
+                VStack(spacing: 10) {
+                  Button(action: { pickerType = .model }) {
+                    Label(modelTitle, systemImage: "doc")
+                      .lineLimit(1)
+                      .truncationMode(.middle)
+                      .frame(maxWidth: 300, alignment: .leading)
+                  }
+                  Button(action: { pickerType = .tokenizer }) {
+                    Label(tokenizerTitle, systemImage: "doc")
+                      .lineLimit(1)
+                      .truncationMode(.middle)
+                      .frame(maxWidth: 300, alignment: .leading)
+                  }
+                }
+                .padding()
+                .background(Color.gray.opacity(0.1))
+                .cornerRadius(10)
+                .fixedSize(horizontal: true, vertical: false)
+                Spacer()
               }
               .padding()
-              .background(Color.gray.opacity(0.1))
-              .cornerRadius(10)
-              .fixedSize(horizontal: true, vertical: false)
-              Spacer()
-            }
-            .padding()
-          }
-        }
-
-        MessageListView(messages: $messages)
-          .simultaneousGesture(
-            DragGesture().onChanged { value in
-              if value.translation.height > 10 {
-                hideKeyboard()
-              }
+            }
+          }
+
+          MessageListView(messages: $messages)
+            .simultaneousGesture(
+              DragGesture().onChanged { value in
+                if value.translation.height > 10 {
+                  hideKeyboard()
+                }
+                showingSettings = false
+                textFieldFocused = false
+              }
+            )
+            .onTapGesture {
               showingSettings = false
               textFieldFocused = false
             }
-          )
-          .onTapGesture {
-            showingSettings = false
-            textFieldFocused = false
-          }
-
-        HStack {
-          Button(action: {
-            imagePickerSourceType = .photoLibrary
-            isImagePickerPresented = true
-          }) {
-            Image(systemName: "photo.on.rectangle")
-              .resizable()
-              .scaledToFit()
-              .frame(width: 24, height: 24)
-          }
-          .background(Color.clear)
-          .cornerRadius(8)
-
-          Button(action: {
-            if UIImagePickerController.isSourceTypeAvailable(.camera) {
-              imagePickerSourceType = .camera
+
+          HStack {
+            Button(action: {
+              imagePickerSourceType = .photoLibrary
               isImagePickerPresented = true
-            } else {
-              print("Camera not available")
-            }
-          }) {
-            Image(systemName: "camera")
-              .resizable()
-              .scaledToFit()
-              .frame(width: 24, height: 24)
-          }
-          .background(Color.clear)
-          .cornerRadius(8)
-
-          TextField(placeholder, text: $prompt, axis: .vertical)
-            .padding(8)
-            .background(Color.gray.opacity(0.1))
-            .cornerRadius(20)
-            .lineLimit(1...10)
-            .overlay(
-              RoundedRectangle(cornerRadius: 20)
-                .stroke(isInputEnabled ? Color.blue : Color.gray, lineWidth: 1)
-            )
-            .disabled(!isInputEnabled)
-            .focused($textFieldFocused)
-            .onAppear { textFieldFocused = false }
-            .onTapGesture {
-              showingSettings = false
-            }
-
-          Button(action: isGenerating ? stop : generate) {
-            Image(systemName: isGenerating ? "stop.circle" : "arrowshape.up.circle.fill")
-              .resizable()
-              .aspectRatio(contentMode: .fit)
-              .frame(height: 28)
-          }
-          .disabled(isGenerating ? shouldStopGenerating : (!isInputEnabled || prompt.isEmpty))
-        }
-        .padding([.leading, .trailing, .bottom], 10)
+            }) {
+              Image(systemName: "photo.on.rectangle")
+                .resizable()
+                .scaledToFit()
+                .frame(width: 24, height: 24)
+            }
+            .background(Color.clear)
+            .cornerRadius(8)
+
+            Button(action: {
+              if UIImagePickerController.isSourceTypeAvailable(.camera) {
+                imagePickerSourceType = .camera
+                isImagePickerPresented = true
+              } else {
+                print("Camera not available")
+              }
+            }) {
+              Image(systemName: "camera")
+                .resizable()
+                .scaledToFit()
+                .frame(width: 24, height: 24)
+            }
+            .background(Color.clear)
+            .cornerRadius(8)
+
+            if resourceManager.isModelValid && ModelType.fromPath(resourceManager.modelPath) == .qwen3 {
+              Button(action: {
+                thinkingMode.toggle()
+                showThinkingModeNotification = true
+                DispatchQueue.main.asyncAfter(deadline: .now() + 3) {
+                  showThinkingModeNotification = false
+                }
+              }) {
+                Image(systemName: "brain")
+                  .resizable()
+                  .scaledToFit()
+                  .frame(width: 24, height: 24)
+                  .foregroundColor(thinkingMode ? .blue : .gray)
+              }
+              .background(Color.clear)
+              .cornerRadius(8)
+            }
+
+            TextField(placeholder, text: $prompt, axis: .vertical)
+              .padding(8)
+              .background(Color.gray.opacity(0.1))
+              .cornerRadius(20)
+              .lineLimit(1...10)
+              .overlay(
+                RoundedRectangle(cornerRadius: 20)
+                  .stroke(isInputEnabled ? Color.blue : Color.gray, lineWidth: 1)
+              )
+              .disabled(!isInputEnabled)
+              .focused($textFieldFocused)
+              .onAppear { textFieldFocused = false }
+              .onTapGesture {
+                showingSettings = false
+              }
+
+            Button(action: isGenerating ? stop : generate) {
+              Image(systemName: isGenerating ? "stop.circle" : "arrowshape.up.circle.fill")
+                .resizable()
+                .aspectRatio(contentMode: .fit)
+                .frame(height: 28)
+            }
+            .disabled(isGenerating ? shouldStopGenerating : (!isInputEnabled || prompt.isEmpty))
+          }
+          .padding([.leading, .trailing, .bottom], 10)
+        }
         .sheet(isPresented: $isImagePickerPresented, onDismiss: addSelectedImageMessage) {
           ImagePicker(selectedImage: $selectedImage, sourceType: imagePickerSourceType)
             .id(imagePickerSourceType.rawValue)
+        }
+
+        if showThinkingModeNotification {
+          Text(thinkingMode ? "Thinking mode enabled" : "Thinking mode disabled")
+            .padding(8)
+            .background(Color(UIColor.secondarySystemBackground))
+            .cornerRadius(8)
+            .transition(.opacity)
+            .animation(.easeInOut(duration: 0.2), value: showThinkingModeNotification)
         }
       }
       .navigationBarTitle(title, displayMode: .inline)
@@ -300,14 +328,14 @@
     let seq_len = 768 // text: 256, vision: 768
     let modelPath = resourceManager.modelPath
     let tokenizerPath = resourceManager.tokenizerPath
-    let useLlama = modelPath.lowercased().contains("llama")
+    let modelType = ModelType.fromPath(modelPath)
 
     prompt = ""
     hideKeyboard()
     showingSettings = false
 
     messages.append(Message(text: text))
-    messages.append(Message(type: useLlama ? .llamagenerated : .llavagenerated))
+    messages.append(Message(type: modelType == .llama ? .llamagenerated : .llavagenerated))
 
     runnerQueue.async {
       defer {
@@ -317,24 +345,16 @@
         }
       }
 
-<<<<<<< HEAD
-      if useLlama {
-=======
       switch modelType {
       case .llama, .qwen3, .phi4:
->>>>>>> cd3b53d4
         runnerHolder.runner = runnerHolder.runner ?? Runner(modelPath: modelPath, tokenizerPath: tokenizerPath)
-      } else {
+      case .llava:
         runnerHolder.llavaRunner = runnerHolder.llavaRunner ?? LLaVARunner(modelPath: modelPath, tokenizerPath: tokenizerPath)
       }
 
       guard !shouldStopGenerating else { return }
-<<<<<<< HEAD
-      if useLlama {
-=======
       switch modelType {
       case .llama, .qwen3, .phi4:
->>>>>>> cd3b53d4
         if let runner = runnerHolder.runner, !runner.isLoaded() {
           var error: Error?
           let startLoadTime = Date()
@@ -364,7 +384,7 @@
             return
           }
         }
-      } else {
+      case .llava:
         if let runner = runnerHolder.llavaRunner, !runner.isLoaded() {
           var error: Error?
           let startLoadTime = Date()
@@ -446,9 +466,6 @@
             }
           }
         } else {
-<<<<<<< HEAD
-          let llama3_prompt = "<|begin_of_text|><|start_header_id|>user<|end_header_id|>\(text)<|eot_id|><|start_header_id|>assistant<|end_header_id|>"
-=======
           let prompt: String
           switch modelType {
           case .qwen3:
@@ -463,25 +480,47 @@
           case .phi4:
               prompt = String(format: Constants.phi4PromptTemplate, text)
           }
->>>>>>> cd3b53d4
-
-          try runnerHolder.runner?.generate(llama3_prompt, sequenceLength: seq_len) { token in
-
-<<<<<<< HEAD
-            NSLog(">>> token={\(token)}")
-            if token != llama3_prompt {
-              // hack to fix the issue that extension/llm/runner/text_token_generator.h
-              // keeps generating after <|eot_id|>
-              if token == "<|eot_id|>" {
-=======
+
+          try runnerHolder.runner?.generate(prompt, sequenceLength: seq_len) { token in
+
             if token != prompt {
                 if token == "<|eot_id|>" {
                 // hack to fix the issue that extension/llm/runner/text_token_generator.h
                 // keeps generating after <|eot_id|>
->>>>>>> cd3b53d4
                 shouldStopShowingToken = true
+              } else if token == "<|im_end|>" {
+                // Qwen3 specific token.
+                // Skip.
+              } else if token == "<think>" {
+                // Qwen3 specific token.
+                let textToFlush = tokens.joined()
+                let flushedTokenCount = tokens.count
+                tokens = []
+                DispatchQueue.main.async {
+                  var message = messages.removeLast()
+                  message.text += textToFlush
+                  message.text += message.text.isEmpty ? "Thinking...\n\n" : "\n\nThinking...\n\n"
+                  message.tokenCount += flushedTokenCount + 1  // + 1 for the start thinking token.
+                  message.dateUpdated = Date()
+                  messages.append(message)
+                }
+              } else if token == "</think>" {
+                // Qwen3 specific token.
+                let textToFlush = tokens.joined()
+                let flushedTokenCount = tokens.count
+                tokens = []
+                DispatchQueue.main.async {
+                  var message = messages.removeLast()
+                  message.text += textToFlush
+                  message.text += "\n\nFinished thinking.\n\n"
+                  message.tokenCount += flushedTokenCount + 1  // + 1 for the end thinking token.
+                  message.dateUpdated = Date()
+                  messages.append(message)
+                }
               } else {
                 tokens.append(token.trimmingCharacters(in: .newlines))
+                // Flush tokens in groups of 3 so that it's closer to whole words being generated
+                // rather than parts of words (tokens).
                 if tokens.count > 2 {
                   let text = tokens.joined()
                   let count = tokens.count
@@ -524,7 +563,7 @@
     case .model:
       return [UTType(filenameExtension: "pte")].compactMap { $0 }
     case .tokenizer:
-      return [UTType(filenameExtension: "bin"), UTType(filenameExtension: "model")].compactMap { $0 }
+      return [UTType(filenameExtension: "bin"), UTType(filenameExtension: "model"), UTType(filenameExtension: "json"), ].compactMap { $0 }
     }
   }
 
