--- conflicted
+++ resolved
@@ -8,10 +8,7 @@
 
 import json
 import os
-<<<<<<< HEAD
-=======
 from typing import Dict, Optional, Tuple
->>>>>>> 85da3868
 
 import torch
 from executorch.examples.models.checkpoint import (
@@ -49,21 +46,13 @@
         checkpoint_dir = self.llm_config.base.checkpoint_dir
         params_path = self.llm_config.base.params
 
-<<<<<<< HEAD
-        # Adapter
-        adapter_checkpoint = kwargs.get("adapter_checkpoint", None)
-        adapter_config = kwargs.get("adapter_config", None)
-
-        self.use_kv_cache = kwargs.get("use_kv_cache", False)
-        self.use_sdpa_with_kv_cache_op = kwargs.get("use_sdpa_with_kv_cache", False)
-        self.generate_full_logits = kwargs.get("generate_full_logits", False)
-        self.enable_dynamic_shape = kwargs.get("enable_dynamic_shape", False)
-        self.input_prune_map_path = kwargs.get("input_prune_map_path", None)
-        self.output_prune_map_path = kwargs.get("output_prune_map_path", None)
-        self.max_seq_len = kwargs.get("max_seq_len", 128)
-        self.max_context_len = kwargs.get("max_context_len", 128)
-        self.args = kwargs.get("args", None)
-=======
+        # Adapter checkpoint and config.
+        adapter_checkpoint_path = self.llm_config.base.adapter_checkpoint
+        adapter_config_path = self.llm_config.base.adapter_config
+        assert (adapter_checkpoint_path is None and adapter_config_path is None) or (
+            adapter_checkpoint_path is not None and adapter_config_path is not None
+        ), "Both adapter_checkpoint_path and adapter_config_path must be specified or neither must be specified."
+
         self.use_kv_cache = self.llm_config.model.use_kv_cache
         self.use_sdpa_with_kv_cache_op = self.llm_config.model.use_sdpa_with_kv_cache
         self.generate_full_logits = self.llm_config.debug.generate_full_logits
@@ -73,7 +62,6 @@
         self.max_seq_len = self.llm_config.export.max_seq_length
         self.max_context_len = self.llm_config.export.max_context_length
         self.verbose = self.llm_config.debug.verbose
->>>>>>> 85da3868
 
         assert (
             self.max_context_len >= self.max_seq_len
@@ -151,15 +139,14 @@
         # Get adapter checkpoint and config.
         adapter_checkpoint = {}
         adapter_config = {}
-        adapter_checkpoint_path = kwargs.get("adapter_checkpoint", None)
         if adapter_checkpoint_path:
             adapter_checkpoint = torch.load(
                 adapter_checkpoint_path, map_location=device, mmap=True
             )
             from torchtune.models import convert_weights
+
             adapter_checkpoint = convert_weights.tune_to_meta(adapter_checkpoint)
-            adapter_config = kwargs.get("adapter_config", None)
-            with open(adapter_config, "r") as f:
+            with open(adapter_config_path, "r") as f:
                 adapter_config = json.loads(f.read())
             checkpoint.update(adapter_checkpoint)
 
