# Copyright (c) Meta Platforms, Inc. and affiliates.
# All rights reserved.
#
# This source code is licensed under the BSD-style license found in the
# LICENSE file in the root directory of this source tree.

# pyre-unsafe

"""
Configurations for exporting Llama.

Uses dataclasses, which integrate with OmegaConf and Hydra.
"""

import argparse
import ast
import re
from dataclasses import dataclass, field
from typing import ClassVar, List, Optional


################################################################################
################################## BaseConfig ##################################
################################################################################


<<<<<<< HEAD
MODEL_TYPE_OPTIONS = [
    "stories110m",
    "llama2",
    "llama3",
    "llama3_1",
    "llama3_2",
    "llama3_2_vision",
    "static_llama",
    "qwen2_5",
    "qwen3-0_6b",
    "qwen3-1_7b",
    "qwen3-4b",
    "phi_4_mini",
    "smollm2",
]


PREQ_MODE_OPTIONS = [
    "8da4w",
    "8da4w_output_8da8w",
]
=======
class ModelType(str, Enum):
    stories110m = "stories110m"
    llama2 = "llama2"
    llama3 = "llama3"
    llama3_1 = "llama3_1"
    llama3_2 = "llama3_2"
    llama3_2_vision = "llama3_2_vision"
    static_llama = "static_llama"
    qwen2_5 = "qwen2_5"
    qwen3_0_6b = "qwen3-0_6b"
    qwen3_1_7b = "qwen3-1_7b"
    qwen3_4b = "qwen3-4b"
    phi_4_mini = "phi_4_mini"
    smollm2 = "smollm2"


class PreqMode(str, Enum):
    """
    If you are dealing with pre-quantized checkpoints, this used to
    be the way to specify them. Now you don't need to specify these
    options if you use a TorchAo-prequantized checkpoint, but they
    are still around to preserve backward compatibility.
    """

    preq_8da4w = "8da4w"
    preq_8da4w_out_8da8w = "8da4w_output_8da8w"
>>>>>>> 49d56c40


@dataclass
class BaseConfig:
    """
    Configurations specific to the model, e.g. whether it’s Qwen3 or Phi-4-mini,
    and are the minimal set of parameters needed to load the pretrained
    eager model and its weights.

    Attributes:
        model_class: Which model to to export.
        params: Model parameters, such as n_layers, hidden_size, etc.
            If left empty will use defaults specified in model_args.py.
        checkpoint: Path to the checkpoint file.
            If left empty, the model will either be initialized with random weights
            if it is a Llama model or the weights will be downloaded from HuggingFace
            if it is a non-Llama model.
        checkpoint_dir: Path to directory containing sharded checkpoint files.
        tokenizer_path: Path to the tokenizer file.
        metadata: Json string containing metadata information.
            e.g. '{"get_bos_id":128000, "get_eos_ids":[128009, 128001]}'
        use_lora: Rank of the LoRA, if set to 0 then this means no LoRA. For use with QAT.
        fairseq2: For legacy internal use cases, this is safe to ignore.
        preq_mode: Legacy option to specify how prequantized weights are loaded.
            Going forward, ExecuTorch supports loading weights prequantized through
            TorchAo as-is, without any special handling.
        preq_group_size: Legacy option to specify the group size of prequantized weights.
        preq_embedding_quantize: Legacy option to specify how prequantized embeddings
            are loaded.
    """

<<<<<<< HEAD
    model_class: str = "llama3"
=======
    model_class: ModelType = ModelType.llama3
>>>>>>> 49d56c40
    params: Optional[str] = None
    checkpoint: Optional[str] = None
    checkpoint_dir: Optional[str] = None
    tokenizer_path: Optional[str] = None
    metadata: Optional[str] = None
    use_lora: int = 0
    fairseq2: bool = False
    preq_mode: Optional[str] = None
    preq_group_size: int = 32
    preq_embedding_quantize: str = "8,0"

    def __post_init__(self):
        if self.model_class not in MODEL_TYPE_OPTIONS:
            raise ValueError(f"model_class must be one of {MODEL_TYPE_OPTIONS}, got '{self.model_class}'")

        if self.preq_mode is not None and self.preq_mode not in PREQ_MODE_OPTIONS:
            raise ValueError(f"preq_mode must be one of {PREQ_MODE_OPTIONS}, got '{self.preq_mode}'")


################################################################################
################################# ModelConfig ##################################
################################################################################


<<<<<<< HEAD
DTYPE_OVERRIDE_OPTIONS = [
    "fp32",
    "fp16",
    "bf16",
]
=======
class DtypeOverride(str, Enum):
    """
    DType of the model. Highly recommended to use "fp32", unless you want to
    export without a backend, in which case you can also use "bf16". "fp16"
    is not recommended.
    """

    fp32 = "fp32"
    fp16 = "fp16"
    bf16 = "bf16"
>>>>>>> 49d56c40


@dataclass
class ModelConfig:
    """
    Configurations not necessarily specific to the model, but are needed to
    finish off the rest of the model configuration in eager. You can think
    of these like optimizations / actual configurations. The same ModelConfig
    can be applied to multiple models.

    Attributes:
        dtype_override: dtype to cast the model to.
        enable_dynamic_shape: whether to enable dynamic shapes on the sequence
            length so that the model can handle arbitrary prefill lengths and
            token generation.
        use_shared_embeddings: whether the embedding/output weights should be
            shared. Only available with torchao kernels, e.g. when
            qmode set to use a "torchao:8da(\\d+)w" pattern.
        use_sdpa_with_kv_cache: Whether to use flash attention by substituting
            for our custom SDPA op. Note that the naming is poor and this
            doesn't actually have anything to do with the kv_cache at the moment.
        expand_rope_table: Temporary workaround to expand sin/cos table in head
            dim to take vectorized path in optimized kernels.
        use_attention_sink: Whether to use attention sink to support multi-round
            conversation. Structured as:
            '<sink_size>,<window_size>,<batch_eviction_size>',
            e.g., '4,2044,1024'.
        output_prune_map: Path to the output pruning token mapping file (token_map.json).
        input_prune_map: Path to the output pruning token mapping file (token_map.json).
        use_kv_cache: Whether to use KV cache.
        quantize_kv_cache: Whether to perform int8 per token quantization on the KV cache.
        local_global_attention: List of integers specifying local and global attention pattern.
            e.g., [0, 16, 0, 16] to specify that every other layer is sliding window of 16.
            [0, 16, 32] pattern specifies 2nd and 3rd layers have sliding windows of 16 and 32.
            [16] pattern specifies all layers have a sliding window of 16.
    """

<<<<<<< HEAD
    dtype_override: str = "fp32"
=======
    dtype_override: DtypeOverride = DtypeOverride.fp32
>>>>>>> 49d56c40
    enable_dynamic_shape: bool = True
    use_shared_embedding: bool = False
    use_sdpa_with_kv_cache: bool = False
    expand_rope_table: bool = False
    use_attention_sink: Optional[str] = None
    output_prune_map: Optional[str] = None
    input_prune_map: Optional[str] = None
    use_kv_cache: bool = False
    quantize_kv_cache: bool = False
    local_global_attention: Optional[List[int]] = None

    def __post_init__(self):
        if self.dtype_override not in DTYPE_OVERRIDE_OPTIONS:
            raise ValueError(f"dtype_override must be one of {DTYPE_OVERRIDE_OPTIONS}, got '{self.dtype_override}'")

        self._validate_attention_sink()
        self._validate_local_global_attention()

        if self.quantize_kv_cache and not self.use_kv_cache:
            raise ValueError(
                "Cannot quantize the KV cache (quantize_kv_cache) without enabling the KV cache (use_kv_cache)"
            )

        if self.local_global_attention and not self.use_kv_cache:
            raise ValueError(
                "Cannot use local_global_attention without enabling the KV cache (use_kv_cache)"
            )

    def _validate_attention_sink(self):
        if self.use_attention_sink:
            attention_sink_params = self.use_attention_sink.split(",")
            if len(attention_sink_params) != 3:
                raise ValueError(
                    "The value of use_attention_sink must be structured like '<sink_size>,<window_size>,<batch_eviction_size>'"
                )

    def _validate_local_global_attention(self):
        if self.local_global_attention:
            local_global_err = "The value of local_global_attention must be a list of integers, e.g., [0, 16, 0, 16]"
            try:
                parsed = ast.literal_eval(self.local_global_attention)
                if not (
                    isinstance(parsed, list) and all(isinstance(i, int) for i in parsed)
                ):
                    raise ValueError(local_global_err)
            except Exception:
                raise ValueError(local_global_err)


################################################################################
################################ ExportConfig ##################################
################################################################################


@dataclass
class ExportConfig:
    """
    Configures properties relevant to the export process.

    Attributes:
        max_seq_length: Maximum length of sequence to evaluate.
        max_context_length: Maximum of context for the model to remember.
        output_dir: Output dir to save the exported .pte file to.
        output_name: File name to override the exported .pte file.
        so_library: Shared library to specify custom quantized operators.
        export_only: Whether to stop right after torch.export() and
            just save the exported .pt2 graph file.
    """

    max_seq_length: int = 128
    max_context_length: int = 128
    output_dir: str = "."
    output_name: Optional[str] = None
    so_library: Optional[str] = None
    export_only: bool = False

    def __post_init__(self):
        if self.max_context_length > self.max_seq_length:
            raise ValueError(
                f"max_context_length of {self.max_context_length} cannot be greater than max_seq_length of {self.max_seq_length}"
            )


################################################################################
################################# DebugConfig ##################################
################################################################################


@dataclass
class DebugConfig:
    """
    Configures options to debug the export process.

    Attributes:
        profile_memory: Whether to generate a chrome trace of activation memory
            for intermediate tensors.
        profile_path: Use cProfile to profile the export. Results are saved to
            profile_path as an html file.
        generate_etrecord: Whether to generate an ETRecord debug artifact.
        generate_full_logits: Whether to keep the full logits, potentially useful
            for debugging purposes. Kept off by default to save memory.
        verbose: Whether to log the export process verbosely (log level >= INFO).
    """

    profile_memory: bool = False
    profile_path: Optional[str] = None
    generate_etrecord: bool = False
    generate_full_logits: bool = False
    verbose: bool = False


################################################################################
############################# QuantizationConfig ###############################
################################################################################


PT2E_QUANTIZE_OPTIONS = [
    "xnnpack_dynamic",
    "xnnpack_dynamic_qc4",
    "qnn_8a8w",
    "qnn_16a16w",
    "qnn_16a4w",
    "coreml_c4w",
    "coreml_8a_c8w",
    "coreml_8a_c4w",
    "coreml_baseline_8a_c8w",
    "coreml_baseline_8a_c4w",
    "vulkan_8w",
]

<<<<<<< HEAD

SPIN_QUANT_OPTIONS = [
    "cuda",
    "native",
]
=======
    xnnpack_dynamic = "xnnpack_dynamic"
    xnnpack_dynamic_qc4 = "xnnpack_dynamic_qc4"
    qnn_8a8w = "qnn_8a8w"
    qnn_16a16w = "qnn_16a16w"
    qnn_16a4w = "qnn_16a4w"
    coreml_c4w = "coreml_c4w"
    coreml_8a_c8w = "coreml_8a_c8w"
    coreml_8a_c4w = "coreml_8a_c4w"
    coreml_baseline_8a_c8w = "coreml_baseline_8a_c8w"
    coreml_baseline_8a_c4w = "coreml_baseline_8a_c4w"
    vulkan_8w = "vulkan_8w"


class SpinQuant(str, Enum):
    cuda = "cuda"
    native = "native"
>>>>>>> 49d56c40


@dataclass
class QuantizationConfig:
    """
    Configures how the model should be quantized (PTQ).

    Attributes:
        qmode: Quantization mode using TorchAo, expressed as a string.
            See the __post_init__ validation for available qmode options.
        embedding_quantize: Type of embedding quantization.
            Must be of the format '<bitwidth>,<groupsize>', e.g., '8,1024'.
        pt2e_quantize: Quantization mode using pt2e, which is an alternative
            to TorchAo that uses backend-aware graph mode quantization rather
            than source transformation quantization.
        group_size: Group size for quantization.
        use_spin_quant: Which spin quant mode to use. If unspecified, don't use
            spin quant.
        use_qat: Whether the checkpoint is quantization-awarely trained.
        calibration_tasks: Tasks for GPTQ calibration from lm_eval.
        calibration_limit: Number of samples used for calibration from lm_eval.
        calibration_seq_length: Sequence length for GPTQ calibration from lm_eval.
        calibration_data: Prompts use for calibration.
    """

    # Constants.
    QMODE_OPTIONS: ClassVar[List[str]] = ["int8", "8da4w", "8da4w-gptq", "vulkan_4w"]
    AO_QUANT_PATTERNS: ClassVar[List[str]] = [
        r"torchao:8da(\d+)w",
        r"torchao:fpa(\d+)w",
    ]

    qmode: Optional[str] = None
    embedding_quantize: Optional[str] = None
    pt2e_quantize: Optional[str] = None
    group_size: Optional[int] = None
    use_spin_quant: Optional[str] = None
    use_qat: bool = False
    calibration_tasks: Optional[List[str]] = None
    calibration_limit: Optional[int] = None
    calibration_seq_length: Optional[int] = None
    calibration_data: str = "Once upon a time"

    def __post_init__(self):
        if self.pt2e_quantize is not None and self.pt2e_quantize not in PT2E_QUANTIZE_OPTIONS:
            raise ValueError(f"pt2e_quantize must be one of {PT2E_QUANTIZE_OPTIONS}, got '{self.pt2e_quantize}'")

        if self.use_spin_quant is not None and self.use_spin_quant not in SPIN_QUANT_OPTIONS:
            raise ValueError(f"use_spin_quant must be one of {SPIN_QUANT_OPTIONS}, got '{self.use_spin_quant}'")

        if self.qmode:
            self._validate_qmode()

    def _validate_qmode(self) -> None:
        if not self.qmode:
            return

        if self.qmode in self.QMODE_OPTIONS:
            return

        # If qmode is one of these below patterns, this means that we
        # are using ARM-based torchao ops.
        for pattern in self.AO_QUANT_PATTERNS:
            matches = re.findall(pattern, self.qmode)
            if len(matches) == 1:
                return

        raise ValueError(
            f"Got qmode {self.qmode}, but expected one of {self.QMODE_OPTIONS}, or one of the regex patterns {self.AO_QUANT_PATTERNS}."
        )

    def _validate_embedding_quantize(self):
        if len(self.embedding_quantize.split(",")) != 2:
            raise ValueError(
                f'embedding_quantize of {self.embedding_quantize} must follow the following format: "<bitwidth>,<groupsize>"'
            )


################################################################################
############################### BackendConfig ##################################
################################################################################


@dataclass
class XNNPackConfig:
    """
    Configures the XNNPack backend.

    Attributes:
        enabled: :)
        extended_ops: Whether to match more types of ops to delegates to XNNPack.
    """

    enabled: bool = False
    extended_ops: bool = False


<<<<<<< HEAD
COREML_QUANTIZE_OPTIONS = [
    "b4w",
    "c4w",
]


COREML_COMPUTE_UNIT_OPTIONS = [
    "cpu_only",
    "cpu_and_gpu",
    "cpu_and_ne",
    "all",
]
=======
class CoreMLQuantize(str, Enum):
    b4w = "b4w"
    c4w = "c4w"


class CoreMLComputeUnit(str, Enum):
    cpu_only = "cpu_only"
    cpu_and_gpu = "cpu_and_gpu"
    cpu_and_ne = "cpu_and_ne"
    all = "all"
>>>>>>> 49d56c40


@dataclass
class CoreMLConfig:
    """
    Configures the CoreML backend.
    """

    enabled: bool = False
    enable_state: bool = False
    preserve_sdpa: bool = False
    quantize: Optional[str] = None
    ios: int = 15
<<<<<<< HEAD
    compute_units: str = "cpu_only"
=======
    compute_units: CoreMLComputeUnit = CoreMLComputeUnit.cpu_only
>>>>>>> 49d56c40

    def __post_init__(self):
        if self.quantize is not None and self.quantize not in COREML_QUANTIZE_OPTIONS:
            raise ValueError(f"quantize must be one of {COREML_QUANTIZE_OPTIONS}, got '{self.quantize}'")

        if self.compute_units not in COREML_COMPUTE_UNIT_OPTIONS:
            raise ValueError(f"compute_units must be one of {COREML_COMPUTE_UNIT_OPTIONS}, got '{self.compute_units}'")

        if self.ios not in (15, 16, 17, 18):
            raise ValueError(f"Invalid coreml ios version: {self.ios}")


@dataclass
class VulkanConfig:
    """
    Configures the Vulkan backend.
    """

    enabled: bool = False


@dataclass
class QNNConfig:
    """
    Configures the QNN backend.
    """

    enabled: bool = False
    use_sha: bool = False
    soc_model: str = "SM8650"
    use_qnn_sha: bool = False
    optimized_rotation_path: Optional[str] = None
    num_sharding: int = 0


@dataclass
class MPSConfig:
    """
    Configures the MPS backend.
    """

    enabled: bool = False


@dataclass
class BackendConfig:
    """
    Configures which backends should be used and how the backends
    should be set up.
    """

    xnnpack: XNNPackConfig = field(default_factory=XNNPackConfig)
    coreml: CoreMLConfig = field(default_factory=CoreMLConfig)
    vulkan: VulkanConfig = field(default_factory=VulkanConfig)
    qnn: QNNConfig = field(default_factory=QNNConfig)
    mps: MPSConfig = field(default_factory=MPSConfig)


################################################################################
################################## LlmConfig ###################################
################################################################################


@dataclass
class LlmConfig:
    """
    The overall configuration for customizing the LLM export process.
    """

    base: BaseConfig = field(default_factory=BaseConfig)
    model: ModelConfig = field(default_factory=ModelConfig)
    export: ExportConfig = field(default_factory=ExportConfig)
    debug: DebugConfig = field(default_factory=DebugConfig)
    quantization: QuantizationConfig = field(default_factory=QuantizationConfig)
    backend: BackendConfig = field(default_factory=BackendConfig)

    @classmethod
    def from_args(cls, args: argparse.Namespace) -> "LlmConfig":  # noqa: C901
        """
        To support legacy purposes, this function converts CLI args from
        argparse to an LlmConfig, which is used by the LLM export process.
        """
        llm_config = LlmConfig()

        # BaseConfig
        if hasattr(args, "model"):
            llm_config.base.model_class = args.model
        if hasattr(args, "params"):
            llm_config.base.params = args.params
        if hasattr(args, "checkpoint"):
            llm_config.base.checkpoint = args.checkpoint
        if hasattr(args, "checkpoint_dir"):
            llm_config.base.checkpoint_dir = args.checkpoint_dir
        if hasattr(args, "tokenizer_path"):
            llm_config.base.tokenizer_path = args.tokenizer_path
        if hasattr(args, "metadata"):
            llm_config.base.metadata = args.metadata
        if hasattr(args, "use_lora"):
            llm_config.base.use_lora = args.use_lora
        if hasattr(args, "fairseq2"):
            llm_config.base.fairseq2 = args.fairseq2

        # PreqMode settings
        if hasattr(args, "preq_mode") and args.preq_mode:
            llm_config.base.preq_mode = args.preq_mode
            if hasattr(args, "preq_group_size"):
                llm_config.base.preq_group_size = args.preq_group_size
            if hasattr(args, "preq_embedding_quantize"):
                llm_config.base.preq_embedding_quantize = args.preq_embedding_quantize

        # ModelConfig
        if hasattr(args, "dtype_override"):
            llm_config.model.dtype_override = args.dtype_override
        if hasattr(args, "enable_dynamic_shape"):
            llm_config.model.enable_dynamic_shape = args.enable_dynamic_shape
        if hasattr(args, "use_shared_embedding"):
            llm_config.model.use_shared_embedding = args.use_shared_embedding
        if hasattr(args, "use_sdpa_with_kv_cache"):
            llm_config.model.use_sdpa_with_kv_cache = args.use_sdpa_with_kv_cache
        if hasattr(args, "expand_rope_table"):
            llm_config.model.expand_rope_table = args.expand_rope_table
        if hasattr(args, "use_attention_sink"):
            llm_config.model.use_attention_sink = args.use_attention_sink
        if hasattr(args, "output_prune_map"):
            llm_config.model.output_prune_map = args.output_prune_map
        if hasattr(args, "input_prune_map"):
            llm_config.model.input_prune_map = args.input_prune_map
        if hasattr(args, "use_kv_cache"):
            llm_config.model.use_kv_cache = args.use_kv_cache
        if hasattr(args, "quantize_kv_cache"):
            llm_config.model.quantize_kv_cache = args.quantize_kv_cache
        if hasattr(args, "local_global_attention"):
            llm_config.model.local_global_attention = args.local_global_attention

        # ExportConfig
        if hasattr(args, "max_seq_length"):
            llm_config.export.max_seq_length = args.max_seq_length
        if hasattr(args, "max_context_length"):
            llm_config.export.max_context_length = args.max_context_length
        if hasattr(args, "output_dir"):
            llm_config.export.output_dir = args.output_dir
        if hasattr(args, "output_name"):
            llm_config.export.output_name = args.output_name
        if hasattr(args, "so_library"):
            llm_config.export.so_library = args.so_library
        if hasattr(args, "export_only"):
            llm_config.export.export_only = args.export_only

        # QuantizationConfig
        if hasattr(args, "quantization_mode"):
            llm_config.quantization.qmode = args.quantization_mode
        if hasattr(args, "embedding_quantize"):
            llm_config.quantization.embedding_quantize = args.embedding_quantize
        if hasattr(args, "pt2e_quantize") and args.pt2e_quantize:
            llm_config.quantization.pt2e_quantize = args.pt2e_quantize
        if hasattr(args, "group_size"):
            llm_config.quantization.group_size = args.group_size
        if hasattr(args, "use_spin_quant") and args.use_spin_quant:
            llm_config.quantization.use_spin_quant = args.use_spin_quant
        if hasattr(args, "use_qat"):
            llm_config.quantization.use_qat = args.use_qat
        if hasattr(args, "calibration_tasks"):
            llm_config.quantization.calibration_tasks = args.calibration_tasks
        if hasattr(args, "calibration_limit"):
            llm_config.quantization.calibration_limit = args.calibration_limit
        if hasattr(args, "calibration_seq_length"):
            llm_config.quantization.calibration_seq_length = args.calibration_seq_length
        if hasattr(args, "calibration_data"):
            llm_config.quantization.calibration_data = args.calibration_data

        # BackendConfig - XNNPack
        if hasattr(args, "xnnpack"):
            llm_config.backend.xnnpack.enabled = args.xnnpack
        if hasattr(args, "xnnpack_extended_ops"):
            llm_config.backend.xnnpack.extended_ops = args.xnnpack_extended_ops

        # CoreML
        if hasattr(args, "coreml"):
            llm_config.backend.coreml.enabled = args.coreml
        llm_config.backend.coreml.enable_state = getattr(
            args, "coreml_enable_state", False
        )
        llm_config.backend.coreml.preserve_sdpa = getattr(
            args, "coreml_preserve_sdpa", False
        )
        if hasattr(args, "coreml_quantize") and args.coreml_quantize:
            llm_config.backend.coreml.quantize = args.coreml_quantize
        if hasattr(args, "coreml_ios"):
            llm_config.backend.coreml.ios = args.coreml_ios
        if hasattr(args, "coreml_compute_units"):
            llm_config.backend.coreml.compute_units = args.coreml_compute_units

        # Vulkan
        if hasattr(args, "vulkan"):
            llm_config.backend.vulkan.enabled = args.vulkan

        # QNN
        if hasattr(args, "qnn"):
            llm_config.backend.qnn.enabled = args.qnn
        if hasattr(args, "use_qnn_sha"):
            llm_config.backend.qnn.use_sha = args.use_qnn_sha
        if hasattr(args, "soc_model"):
            llm_config.backend.qnn.soc_model = args.soc_model
        if hasattr(args, "optimized_rotation_path"):
            llm_config.backend.qnn.optimized_rotation_path = (
                args.optimized_rotation_path
            )
        if hasattr(args, "num_sharding"):
            llm_config.backend.qnn.num_sharding = args.num_sharding

        # MPS
        if hasattr(args, "mps"):
            llm_config.backend.mps.enabled = args.mps

        # DebugConfig
        if hasattr(args, "profile_memory"):
            llm_config.debug.profile_memory = args.profile_memory
        if hasattr(args, "profile_path"):
            llm_config.debug.profile_path = args.profile_path
        if hasattr(args, "generate_etrecord"):
            llm_config.debug.generate_etrecord = args.generate_etrecord
        if hasattr(args, "generate_full_logits"):
            llm_config.debug.generate_full_logits = args.generate_full_logits
        if hasattr(args, "verbose"):
            llm_config.debug.verbose = args.verbose

        return llm_config

    def __post_init__(self):
        self._validate_low_bit()

    def _validate_low_bit(self):
        if not self.quantization.qmode:
            return

        using_lowbit_ops = False
        for pattern in self.quantization.AO_QUANT_PATTERNS:
            matches = re.findall(pattern, self.quantization.qmode)
            if len(matches) == 1:
                using_lowbit_ops = True

        # If we are using Ao's low bit quantization kernels for ARM,
        # we do not want to also be delegating to a CPU backend (XNNPack).
        if using_lowbit_ops and self.backend.xnnpack.enabled:
            raise ValueError(
                "Cannot use low-bit Ao ops (from qmode=torchao:...) while also delegating to XNNPack."
            )

        # Also we can only use shared embeddings if we are using low bit kernels.
        if self.model.use_shared_embedding and not using_lowbit_ops:
            raise ValueError(
                "Can only use shared embeddings with low-bit ops (with qmode=torchao:...)."
            )<|MERGE_RESOLUTION|>--- conflicted
+++ resolved
@@ -16,6 +16,7 @@
 import ast
 import re
 from dataclasses import dataclass, field
+from enum import Enum
 from typing import ClassVar, List, Optional
 
 
@@ -24,29 +25,6 @@
 ################################################################################
 
 
-<<<<<<< HEAD
-MODEL_TYPE_OPTIONS = [
-    "stories110m",
-    "llama2",
-    "llama3",
-    "llama3_1",
-    "llama3_2",
-    "llama3_2_vision",
-    "static_llama",
-    "qwen2_5",
-    "qwen3-0_6b",
-    "qwen3-1_7b",
-    "qwen3-4b",
-    "phi_4_mini",
-    "smollm2",
-]
-
-
-PREQ_MODE_OPTIONS = [
-    "8da4w",
-    "8da4w_output_8da8w",
-]
-=======
 class ModelType(str, Enum):
     stories110m = "stories110m"
     llama2 = "llama2"
@@ -73,7 +51,6 @@
 
     preq_8da4w = "8da4w"
     preq_8da4w_out_8da8w = "8da4w_output_8da8w"
->>>>>>> 49d56c40
 
 
 @dataclass
@@ -105,11 +82,7 @@
             are loaded.
     """
 
-<<<<<<< HEAD
-    model_class: str = "llama3"
-=======
     model_class: ModelType = ModelType.llama3
->>>>>>> 49d56c40
     params: Optional[str] = None
     checkpoint: Optional[str] = None
     checkpoint_dir: Optional[str] = None
@@ -117,30 +90,16 @@
     metadata: Optional[str] = None
     use_lora: int = 0
     fairseq2: bool = False
-    preq_mode: Optional[str] = None
+    preq_mode: Optional[PreqMode] = None
     preq_group_size: int = 32
     preq_embedding_quantize: str = "8,0"
 
-    def __post_init__(self):
-        if self.model_class not in MODEL_TYPE_OPTIONS:
-            raise ValueError(f"model_class must be one of {MODEL_TYPE_OPTIONS}, got '{self.model_class}'")
-
-        if self.preq_mode is not None and self.preq_mode not in PREQ_MODE_OPTIONS:
-            raise ValueError(f"preq_mode must be one of {PREQ_MODE_OPTIONS}, got '{self.preq_mode}'")
-
 
 ################################################################################
 ################################# ModelConfig ##################################
 ################################################################################
 
 
-<<<<<<< HEAD
-DTYPE_OVERRIDE_OPTIONS = [
-    "fp32",
-    "fp16",
-    "bf16",
-]
-=======
 class DtypeOverride(str, Enum):
     """
     DType of the model. Highly recommended to use "fp32", unless you want to
@@ -151,7 +110,6 @@
     fp32 = "fp32"
     fp16 = "fp16"
     bf16 = "bf16"
->>>>>>> 49d56c40
 
 
 @dataclass
@@ -189,11 +147,7 @@
             [16] pattern specifies all layers have a sliding window of 16.
     """
 
-<<<<<<< HEAD
-    dtype_override: str = "fp32"
-=======
     dtype_override: DtypeOverride = DtypeOverride.fp32
->>>>>>> 49d56c40
     enable_dynamic_shape: bool = True
     use_shared_embedding: bool = False
     use_sdpa_with_kv_cache: bool = False
@@ -206,9 +160,6 @@
     local_global_attention: Optional[List[int]] = None
 
     def __post_init__(self):
-        if self.dtype_override not in DTYPE_OVERRIDE_OPTIONS:
-            raise ValueError(f"dtype_override must be one of {DTYPE_OVERRIDE_OPTIONS}, got '{self.dtype_override}'")
-
         self._validate_attention_sink()
         self._validate_local_global_attention()
 
@@ -310,27 +261,15 @@
 ################################################################################
 
 
-PT2E_QUANTIZE_OPTIONS = [
-    "xnnpack_dynamic",
-    "xnnpack_dynamic_qc4",
-    "qnn_8a8w",
-    "qnn_16a16w",
-    "qnn_16a4w",
-    "coreml_c4w",
-    "coreml_8a_c8w",
-    "coreml_8a_c4w",
-    "coreml_baseline_8a_c8w",
-    "coreml_baseline_8a_c4w",
-    "vulkan_8w",
-]
-
-<<<<<<< HEAD
-
-SPIN_QUANT_OPTIONS = [
-    "cuda",
-    "native",
-]
-=======
+class Pt2eQuantize(str, Enum):
+    """
+    Type of backend-specific Pt2e quantization strategy to use.
+
+    Pt2e uses a different quantization library that is graph-based
+    compared to `qmode`, which is also specified in the QuantizationConfig
+    and is source transform-based.
+    """
+
     xnnpack_dynamic = "xnnpack_dynamic"
     xnnpack_dynamic_qc4 = "xnnpack_dynamic_qc4"
     qnn_8a8w = "qnn_8a8w"
@@ -347,7 +286,6 @@
 class SpinQuant(str, Enum):
     cuda = "cuda"
     native = "native"
->>>>>>> 49d56c40
 
 
 @dataclass
@@ -382,9 +320,9 @@
 
     qmode: Optional[str] = None
     embedding_quantize: Optional[str] = None
-    pt2e_quantize: Optional[str] = None
+    pt2e_quantize: Optional[Pt2eQuantize] = None
     group_size: Optional[int] = None
-    use_spin_quant: Optional[str] = None
+    use_spin_quant: Optional[SpinQuant] = None
     use_qat: bool = False
     calibration_tasks: Optional[List[str]] = None
     calibration_limit: Optional[int] = None
@@ -392,12 +330,6 @@
     calibration_data: str = "Once upon a time"
 
     def __post_init__(self):
-        if self.pt2e_quantize is not None and self.pt2e_quantize not in PT2E_QUANTIZE_OPTIONS:
-            raise ValueError(f"pt2e_quantize must be one of {PT2E_QUANTIZE_OPTIONS}, got '{self.pt2e_quantize}'")
-
-        if self.use_spin_quant is not None and self.use_spin_quant not in SPIN_QUANT_OPTIONS:
-            raise ValueError(f"use_spin_quant must be one of {SPIN_QUANT_OPTIONS}, got '{self.use_spin_quant}'")
-
         if self.qmode:
             self._validate_qmode()
 
@@ -445,20 +377,6 @@
     extended_ops: bool = False
 
 
-<<<<<<< HEAD
-COREML_QUANTIZE_OPTIONS = [
-    "b4w",
-    "c4w",
-]
-
-
-COREML_COMPUTE_UNIT_OPTIONS = [
-    "cpu_only",
-    "cpu_and_gpu",
-    "cpu_and_ne",
-    "all",
-]
-=======
 class CoreMLQuantize(str, Enum):
     b4w = "b4w"
     c4w = "c4w"
@@ -469,7 +387,6 @@
     cpu_and_gpu = "cpu_and_gpu"
     cpu_and_ne = "cpu_and_ne"
     all = "all"
->>>>>>> 49d56c40
 
 
 @dataclass
@@ -481,21 +398,11 @@
     enabled: bool = False
     enable_state: bool = False
     preserve_sdpa: bool = False
-    quantize: Optional[str] = None
+    quantize: Optional[CoreMLQuantize] = None
     ios: int = 15
-<<<<<<< HEAD
-    compute_units: str = "cpu_only"
-=======
     compute_units: CoreMLComputeUnit = CoreMLComputeUnit.cpu_only
->>>>>>> 49d56c40
 
     def __post_init__(self):
-        if self.quantize is not None and self.quantize not in COREML_QUANTIZE_OPTIONS:
-            raise ValueError(f"quantize must be one of {COREML_QUANTIZE_OPTIONS}, got '{self.quantize}'")
-
-        if self.compute_units not in COREML_COMPUTE_UNIT_OPTIONS:
-            raise ValueError(f"compute_units must be one of {COREML_COMPUTE_UNIT_OPTIONS}, got '{self.compute_units}'")
-
         if self.ios not in (15, 16, 17, 18):
             raise ValueError(f"Invalid coreml ios version: {self.ios}")
 
@@ -574,7 +481,7 @@
 
         # BaseConfig
         if hasattr(args, "model"):
-            llm_config.base.model_class = args.model
+            llm_config.base.model_class = ModelType(args.model)
         if hasattr(args, "params"):
             llm_config.base.params = args.params
         if hasattr(args, "checkpoint"):
@@ -592,7 +499,7 @@
 
         # PreqMode settings
         if hasattr(args, "preq_mode") and args.preq_mode:
-            llm_config.base.preq_mode = args.preq_mode
+            llm_config.base.preq_mode = PreqMode(args.preq_mode)
             if hasattr(args, "preq_group_size"):
                 llm_config.base.preq_group_size = args.preq_group_size
             if hasattr(args, "preq_embedding_quantize"):
@@ -600,7 +507,7 @@
 
         # ModelConfig
         if hasattr(args, "dtype_override"):
-            llm_config.model.dtype_override = args.dtype_override
+            llm_config.model.dtype_override = DtypeOverride(args.dtype_override)
         if hasattr(args, "enable_dynamic_shape"):
             llm_config.model.enable_dynamic_shape = args.enable_dynamic_shape
         if hasattr(args, "use_shared_embedding"):
@@ -642,11 +549,11 @@
         if hasattr(args, "embedding_quantize"):
             llm_config.quantization.embedding_quantize = args.embedding_quantize
         if hasattr(args, "pt2e_quantize") and args.pt2e_quantize:
-            llm_config.quantization.pt2e_quantize = args.pt2e_quantize
+            llm_config.quantization.pt2e_quantize = Pt2eQuantize(args.pt2e_quantize)
         if hasattr(args, "group_size"):
             llm_config.quantization.group_size = args.group_size
         if hasattr(args, "use_spin_quant") and args.use_spin_quant:
-            llm_config.quantization.use_spin_quant = args.use_spin_quant
+            llm_config.quantization.use_spin_quant = SpinQuant(args.use_spin_quant)
         if hasattr(args, "use_qat"):
             llm_config.quantization.use_qat = args.use_qat
         if hasattr(args, "calibration_tasks"):
@@ -674,11 +581,13 @@
             args, "coreml_preserve_sdpa", False
         )
         if hasattr(args, "coreml_quantize") and args.coreml_quantize:
-            llm_config.backend.coreml.quantize = args.coreml_quantize
+            llm_config.backend.coreml.quantize = CoreMLQuantize(args.coreml_quantize)
         if hasattr(args, "coreml_ios"):
             llm_config.backend.coreml.ios = args.coreml_ios
         if hasattr(args, "coreml_compute_units"):
-            llm_config.backend.coreml.compute_units = args.coreml_compute_units
+            llm_config.backend.coreml.compute_units = CoreMLComputeUnit(
+                args.coreml_compute_units
+            )
 
         # Vulkan
         if hasattr(args, "vulkan"):
