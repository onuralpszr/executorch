# Any targets that should be shared between fbcode and xplat must be defined in
# targets.bzl. This file can contain fbcode-only targets.

load("@fbsource//xplat/executorch/build:runtime_wrapper.bzl", "runtime")
load(":targets.bzl", "define_common_targets")
load("@fbsource//xplat/executorch/backends/qualcomm/qnn_version.bzl", "get_qnn_library_version")

oncall("executorch")

define_common_targets()

runtime.python_library(
    name = "llama_transformer",
    srcs = [
        "llama_transformer.py",
        "rope.py",
        "attention.py",
        "model_args.py",
        "norm.py",
    ],
    _is_external_target = True,
    base_module = "executorch.examples.models.llama",
    visibility = [
        "//executorch/...",
        "@EXECUTORCH_CLIENTS",
    ],
    deps = [
        "//caffe2:torch",
    ],
)

runtime.python_library(
    name = "static_attention",
    srcs = [
        "static_attention.py",
    ],
    _is_external_target = True,
    base_module = "executorch.examples.models.llama",
    visibility = [
        "//executorch/...",
        "@EXECUTORCH_CLIENTS",
    ],
    deps = [
        ":llama_transformer",
        "//caffe2:torch",
    ],
)

runtime.python_library(
    name = "llama2_model",
    srcs = [
        "__init__.py",
        "fairseq2.py",
        "model.py",
    ],
    _is_external_target = True,
    base_module = "executorch.examples.models.llama",
    resources = {
        "//executorch/examples/models/llama/params:params": "params",
    },
    visibility = [
        "//bento/...",
        "//bento_kernels/...",
        "//executorch/...",
    ],
    deps = [
        "//caffe2:torch",
        "//executorch/examples/models:model_base",
        "//executorch/examples/models/llama:llama_transformer",
        "//executorch/examples/models:checkpoint",
    ],
)

runtime.python_binary(
    name = "export_llama",
    main_function = "executorch.examples.models.llama.export_llama.main",
    # visibility = ["//executorch/examples/..."],
    preload_deps = [
        "//executorch/extension/llm/custom_ops:model_sharding_py",
        "//executorch/extension/llm/custom_ops:custom_ops_aot_lib",
        "//executorch/kernels/quantized:aot_lib",
    ],
    deps = [
        ":export_library",
        ":export_llama_args",
        ":export_llama_hydra",
        "//caffe2:torch",
        "//executorch/extension/pybindings:aten_lib",
    ],
)

runtime.command_alias(
    name = "export_llama_qnn",
    env = {
        "LD_LIBRARY_PATH": "$(location fbsource//third-party/qualcomm/qnn/qnn-{0}:qnn_offline_compile_libs)".format(get_qnn_library_version()),
    },
    exe = ":export_llama",
)

runtime.python_library(
    name = "source_transformation",
    visibility = [
        "//executorch/examples/...",
        "@EXECUTORCH_CLIENTS",
    ],
    srcs = [
        "source_transformation/apply_spin_quant_r1_r2.py",
        "source_transformation/attention.py",
        "source_transformation/lora.py",
        "source_transformation/pre_quantization.py",
        "source_transformation/prune_vocab.py",
        "source_transformation/quantize.py",
        "source_transformation/custom_kv_cache.py",
        "source_transformation/rms_norm.py",
        "source_transformation/rope.py",
        "source_transformation/sdpa.py",
        "source_transformation/spin_quant.py",
        "source_transformation/vulkan_rope.py",
        "source_transformation/attention_sink.py",
    ],
)

runtime.python_library(
    name = "hf_download",
    srcs = [
        "hf_download.py",
    ],
    deps = [
        "fbsource//third-party/pypi/huggingface-hub:huggingface-hub",
    ]
)

runtime.python_library(
    name = "export_library",
    srcs = [
        "export_llama.py",
        "export_llama_lib.py",
        "model.py",
    ],
    _is_external_target = True,
    base_module = "executorch.examples.models.llama",
    visibility = [
        "//bento/...",
        "//bento_kernels/...",
        "//executorch/examples/...",
        "@EXECUTORCH_CLIENTS",
    ],
    deps = [
        ":hf_download",
        ":source_transformation",
        "//ai_codesign/gen_ai/fast_hadamard_transform:fast_hadamard_transform",
        "//caffe2:torch",
<<<<<<< HEAD
        "//executorch/examples/models/llama/config:llm_config",
        "//executorch/examples/models/llama/config:llm_config_utils",
        "//executorch/backends/vulkan/_passes:vulkan_passes",
=======
>>>>>>> aa67f084
        "//executorch/exir/passes:init_mutable_pass",
        "//executorch/examples/models:model_base",
        "//executorch/examples/models:models",
        "//executorch/exir/passes:init_mutable_pass",
        "//executorch/extension/llm/custom_ops:custom_ops_aot_py",
        "//executorch/extension/llm/export:export_lib",
        # one definition has to be included in the user of the libarary
        # depending on what library the client wants to use
        # "//executorch/extension/pybindings:aten_lib",
        # "//executorch/extension/pybindings:portable_lib",
        # "//executorch/extension/pybindings:portable_lib_plus_custom",
        "//executorch/devtools/backend_debug:delegation_info",
        "//executorch/devtools/etrecord:etrecord",
        "//executorch/util:memory_profiler",
        "//executorch/util:python_profiler",
        "fbsource//third-party/pypi/coremltools:coremltools",
        "fbsource//third-party/pypi/sentencepiece:sentencepiece",
        "//pytorch/ao:torchao",
    ],
)

runtime.python_binary(
    name = "eval_llama",
    main_function = "executorch.examples.models.llama.eval_llama.main",
    deps = [
        ":eval_library",
        "//caffe2:torch",
    ],
)

runtime.python_library(
    name = "eval_library",
    srcs = [
        "eval_llama.py",
        "eval_llama_lib.py",
        "evaluate/eager_eval.py",
    ],
    _is_external_target = True,
    base_module = "executorch.examples.models.llama",
    visibility = [
        "//bento/...",
        "//bento_kernels/...",
        "//executorch/examples/...",
        "@EXECUTORCH_CLIENTS",
    ],
    deps = [
        "fbsource//third-party/pypi/tqdm:tqdm",
        "fbsource//third-party/pypi/datasets:datasets",
        "fbsource//third-party/pypi/lm-eval:lm-eval",
        "fbsource//third-party/pypi/tiktoken:tiktoken",
        ":export_library",
        "//executorch/examples/models/llama/tokenizer:tiktoken_py",
        "//executorch/extension/llm/export:export_lib",
        "//pytorch/tokenizers/pytorch_tokenizers:tokenizers",
        "//executorch/extension/pybindings:portable_lib",
    ],
)

runtime.python_library(
    name = "custom_kv_cache",
    srcs = [
        "source_transformation/custom_kv_cache.py",
    ],
    _is_external_target = True,
    visibility = ["//executorch/..."],
    deps = [
        "//caffe2:torch",
    ],
)

runtime.python_library(
    name = "sdpa",
    srcs = [
        "source_transformation/sdpa.py",
    ],
    _is_external_target = True,
    visibility = ["//executorch/..."],
    deps = [
        "//caffe2:torch",
    ],
)

runtime.python_library(
    name = "export_llama_args",
    srcs = [
        "export_llama_args.py",
    ],
    _is_external_target = True,
    base_module = "executorch.examples.models.llama",
    visibility = [
        "//executorch/examples/...",
        "@EXECUTORCH_CLIENTS",
    ],
    deps = [
        ":export_library",
    ],
)

runtime.python_library(
    name = "export_llama_hydra",
    srcs = [
        "export_llama_hydra.py",
    ],
    _is_external_target = True,
    base_module = "executorch.examples.models.llama",
    visibility = [
        "//executorch/examples/...",
        "@EXECUTORCH_CLIENTS",
    ],
    deps = [
        ":export_library",
        "//executorch/examples/models/llama/config:llm_config",
        "fbsource//third-party/pypi/hydra-core:hydra-core",
    ],
)

runtime.python_test(
    name = "quantized_kv_cache_test",
    srcs = [
        "source_transformation/test_quantized_kv_cache.py",
    ],
    preload_deps = [
        "//executorch/extension/llm/custom_ops:custom_ops_aot_lib",
    ],
    deps = [
        ":custom_kv_cache",
        "//caffe2:torch",
        "//executorch/examples/models/llama:llama_transformer",
    ],
)

runtime.python_test(
    name = "quantized_sdpa_with_kv_cache_test",
    srcs = [
        "source_transformation/test_sdpa_with_quantized_kv_cache.py",
    ],
    preload_deps = [
        "//executorch/extension/llm/custom_ops:custom_ops_aot_lib",
    ],
    deps = [
        ":custom_kv_cache",
        ":sdpa",
        "//caffe2:torch",
        "//executorch/examples/models/llama:llama_transformer",
    ],
)

runtime.python_test(
    name = "attention_sink_test",
    srcs = [
        "source_transformation/test_attention_sink.py",
    ],
    supports_static_listing = False,
    deps = [
        "fbsource//third-party/pypi/parameterized:parameterized",
        "//caffe2:torch",
        ":export_library",
    ],
)

runtime.python_test(
    name = "quantized_sdpa_source_transform_test",
    srcs = [
        "source_transformation/test_quantized_sdpa.py",
    ],
    preload_deps = [
        "//executorch/extension/llm/custom_ops:custom_ops_aot_lib",
        "//executorch/extension/llm/custom_ops:custom_ops_aot_py",
    ],
    deps = [
        ":custom_kv_cache",
        ":sdpa",
        "//caffe2:torch",
        "//executorch/examples/models/llama:llama_transformer",
    ],
)<|MERGE_RESOLUTION|>--- conflicted
+++ resolved
@@ -150,12 +150,8 @@
         ":source_transformation",
         "//ai_codesign/gen_ai/fast_hadamard_transform:fast_hadamard_transform",
         "//caffe2:torch",
-<<<<<<< HEAD
         "//executorch/examples/models/llama/config:llm_config",
-        "//executorch/examples/models/llama/config:llm_config_utils",
         "//executorch/backends/vulkan/_passes:vulkan_passes",
-=======
->>>>>>> aa67f084
         "//executorch/exir/passes:init_mutable_pass",
         "//executorch/examples/models:model_base",
         "//executorch/examples/models:models",
