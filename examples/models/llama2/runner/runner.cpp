--- conflicted
+++ resolved
@@ -101,39 +101,8 @@
   return Error::Ok;
 }
 
-<<<<<<< HEAD
-Result<int64_t> Runner::prefill(
-    const std::vector<uint64_t>& prompt_tokens,
-=======
-int32_t Runner::logitsToToken(const exec_aten::Tensor& logits_tensor) {
-  ET_CHECK_MSG(logits_tensor.dim() == 3, "Logits tensor must be 3D");
-  auto num_tokens = logits_tensor.size(1);
-
-  switch (logits_tensor.scalar_type()) {
-    case ScalarType::Float: {
-      float* logits = logits_tensor.mutable_data_ptr<float>();
-      float* logits_last = logits;
-      logits_last += (num_tokens - 1) * tokenizer_->vocab_size();
-      return sampler_->sample(logits_last);
-    }
-    case ScalarType::Half: {
-      exec_aten::Half* logits =
-          logits_tensor.mutable_data_ptr<exec_aten::Half>();
-      exec_aten::Half* logits_last = logits;
-      logits_last += (num_tokens - 1) * tokenizer_->vocab_size();
-      return sampler_->sample(logits_last);
-    }
-    default:
-      ET_CHECK_MSG(
-          false,
-          "Unsupported dtype output %hhd",
-          static_cast<int8_t>(logits_tensor.scalar_type()));
-  }
-}
-
 Result<uint64_t> Runner::prefill(
     std::vector<uint64_t>& prompt_tokens,
->>>>>>> aa929d68
     int64_t start_pos,
     std::function<void(const std::string&)> token_callback) {
   // enable_parallel_prefill_ maybe set even when not using kv cache
