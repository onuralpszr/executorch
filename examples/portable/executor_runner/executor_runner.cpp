--- conflicted
+++ resolved
@@ -51,12 +51,10 @@
     model_path,
     "model.pte",
     "Model serialized in flatbuffer format.");
-<<<<<<< HEAD
 DEFINE_string(
     data_path,
     "",
     "Path to external tensor data file (.ptd format). Optional.");
-=======
 DEFINE_string(inputs, "", "Comma-separated list of input files");
 DEFINE_string(
     output_file,
@@ -67,7 +65,6 @@
     print_all_output,
     false,
     "Prints all output. By default only first and last 100 elements are printed.");
->>>>>>> 41644c27
 DEFINE_uint32(num_executions, 1, "Number of times to run the model.");
 #ifdef ET_EVENT_TRACER_ENABLED
 DEFINE_string(etdump_path, "model.etdump", "Write ETDump data to this path.");
@@ -383,7 +380,6 @@
 
   ET_CHECK(status == Error::Ok);
 
-<<<<<<< HEAD
   // Open file to dump outputs
   std::ofstream output_file("aoti_debug_data/final_runtime_output.txt");
   if (!output_file.is_open()) {
@@ -420,67 +416,6 @@
     ET_LOG(
         Info,
         "Runtime outputs dumped to aoti_debug_data/final_runtime_output.txt");
-=======
-  if (FLAGS_output_file.size() > 0) {
-    for (int i = 0; i < outputs.size(); ++i) {
-      if (outputs[i].isTensor()) {
-        Tensor tensor = outputs[i].toTensor();
-
-        char out_filename[255];
-        snprintf(out_filename, 255, "%s-%d.bin", FLAGS_output_file.c_str(), i);
-        ET_LOG(Info, "Writing output to file: %s", out_filename);
-        FILE* out_file = fopen(out_filename, "wb");
-        fwrite(tensor.const_data_ptr<char>(), 1, tensor.nbytes(), out_file);
-        fclose(out_file);
-      }
-    }
-  }
-
-  if (FLAGS_print_all_output) {
-    for (int i = 0; i < outputs.size(); ++i) {
-      if (outputs[i].isTensor()) {
-        Tensor tensor = outputs[i].toTensor();
-
-        for (int j = 0; j < tensor.numel(); ++j) {
-          if (tensor.scalar_type() == ScalarType::Int) {
-            printf(
-                "Output[%d][%d]: (int) %d\n",
-                i,
-                j,
-                tensor.const_data_ptr<int>()[j]);
-          } else if (tensor.scalar_type() == ScalarType::Float) {
-            printf(
-                "Output[%d][%d]: (float) %f\n",
-                i,
-                j,
-                tensor.const_data_ptr<float>()[j]);
-          } else if (tensor.scalar_type() == ScalarType::Char) {
-            printf(
-                "Output[%d][%d]: (char) %d\n",
-                i,
-                j,
-                tensor.const_data_ptr<int8_t>()[j]);
-          } else if (tensor.scalar_type() == ScalarType::Bool) {
-            printf(
-                "Output[%d][%d]: (bool) %s (0x%x)\n",
-                i,
-                j,
-                tensor.const_data_ptr<int8_t>()[j] ? "true " : "false",
-                tensor.const_data_ptr<int8_t>()[j]);
-          }
-        }
-      } else {
-        printf("Output[%d]: Not Tensor\n", i);
-      }
-    }
-  } else {
-    // Print the first and last 100 elements of long lists of scalars.
-    std::cout << executorch::extension::evalue_edge_items(100);
-
-    for (int i = 0; i < outputs.size(); ++i) {
-      std::cout << "OutputX " << i << ": " << outputs[i] << std::endl;
-    }
->>>>>>> 41644c27
   }
 
   if (tracer.get_event_tracer()) {
