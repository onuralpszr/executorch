--- conflicted
+++ resolved
@@ -38,12 +38,6 @@
 
 void UnaryUfuncRealHBToFloatHTest::
     test_all_real_input_half_output_static_dynamism_support() {
-<<<<<<< HEAD
-=======
-  if (get_supported_features()->is_aten) {
-    GTEST_SKIP() << "Test Half support only for ExecuTorch mode";
-  }
->>>>>>> 88fe0d77
 #define TEST_ENTRY(ctype, dtype)    \
   test_floating_point_op_out<       \
       exec_aten::ScalarType::dtype, \
@@ -74,12 +68,6 @@
 
 void UnaryUfuncRealHBToFloatHTest::
     test_all_real_input_half_output_bound_dynamism_support() {
-<<<<<<< HEAD
-=======
-  if (get_supported_features()->is_aten) {
-    GTEST_SKIP() << "Test Half support only for ExecuTorch mode";
-  }
->>>>>>> 88fe0d77
 #define TEST_ENTRY(ctype, dtype)    \
   test_floating_point_op_out<       \
       exec_aten::ScalarType::dtype, \
