/*
 * Copyright (c) Meta Platforms, Inc. and affiliates.
 * All rights reserved.
 *
 * This source code is licensed under the BSD-style license found in the
 * LICENSE file in the root directory of this source tree.
 */

#pragma once

#include <c10/util/irange.h>
#include <executorch/kernels/portable/cpu/util/broadcast_indexes_range.h>
#include <executorch/kernels/portable/cpu/util/broadcast_util.h>
#include <executorch/kernels/portable/cpu/util/dtype_util.h>
#include <executorch/runtime/kernel/kernel_runtime_context.h>
#include <executorch/runtime/kernel/thread_parallel_interface.h>

#include <array>
#include <utility>

namespace torch {
namespace executor {
namespace native {
namespace utils {

/*
 * Convert Scalar to C++ type
 */

template <typename T>
T scalar_to(const Scalar& s) {
  if (s.isBoolean()) {
    return static_cast<T>(s.to<bool>());
  } else if (s.isFloatingPoint()) {
    return static_cast<T>(s.to<double>());
  } else {
    return static_cast<T>(s.to<int64_t>());
  }
}

template <>
inline double scalar_to<double>(const Scalar& s) {
  return s.isFloatingPoint() ? s.to<double>()
                             : static_cast<double>(s.to<int64_t>());
}

template <>
inline int64_t scalar_to<int64_t>(const Scalar& s) {
  return s.isFloatingPoint() ? static_cast<int64_t>(s.to<double>())
                             : s.to<int64_t>();
}

namespace internal {
template <
<<<<<<< HEAD
    typename CTYPE_COMMON,
=======
    typename CTYPE_COMPUTE,
    const char* op_name,
>>>>>>> f22d039d
    typename Op,
  typename... Args>
inline bool validate_elementwise_fn_inputs(
    const Op& compute_fun,
    KernelRuntimeContext& ctx,
    const Tensor& out,
    SupportedTensorDtypes out_dtypes,
    Args... inputs) {
  static_assert(
      (std::is_same_v<Args, std::pair<const Tensor*, SupportedTensorDtypes>> &&
       ...));
<<<<<<< HEAD
  constexpr auto compute_type = CppTypeToScalarType<CTYPE_COMMON>::value;
=======
  constexpr auto kNumInputs = sizeof...(inputs);
  constexpr auto compute_type = CppTypeToScalarType<CTYPE_COMPUTE>::value;
>>>>>>> f22d039d
  const auto check_input_dtype = [](auto input, auto compute_type) {
    return internal::check_tensor_dtype(
        *input.first, input.second, compute_type);
  };
  ET_KERNEL_CHECK(
      ctx,
      (check_input_dtype(inputs, compute_type) && ...) &&
          internal::check_tensor_dtype(out, out_dtypes, compute_type),
      InvalidArgument, false);

  return true;
}

template <
    typename CTYPE_COMMON,
    const char* op_name,
    typename Op,
    typename... Args>
inline void apply_elementwise_fn(
    const Op& compute_fun,
    KernelRuntimeContext& ctx,
    const Tensor& out,
    SupportedTensorDtypes out_dtypes,
    Args... inputs) {
  const bool inputs_valid = validate_elementwise_fn_inputs<CTYPE_COMMON>(
      compute_fun,
      ctx,
      out,
      out_dtypes,
      inputs...);
  if (!inputs_valid) {
    return;
  }

  constexpr auto kNumInputs = sizeof...(inputs);

  struct InputInfo {
    load_to_compute_fn<CTYPE_COMPUTE> load_to_compute;
    const char* data_ptr;
    ssize_t element_size;
  };
  std::array<InputInfo, kNumInputs> inputs_info = {(InputInfo{
      internal::get_load_to_compute_fn<CTYPE_COMPUTE, op_name>(
          *inputs.first, inputs.second),
      reinterpret_cast<const char*>(inputs.first->const_data_ptr()),
      inputs.first->element_size(),
  })...};

  const auto store_compute_to_out =
      internal::get_store_compute_to_tensor_fn<CTYPE_COMPUTE, op_name>(
          out, out_dtypes);
  char* const data_out = reinterpret_cast<char*>(out.mutable_data_ptr());
  const auto out_element_size = out.element_size();

  ::executorch::extension::parallel_for(
      0,
      out.numel(),
      ::executorch::extension::internal::GRAIN_SIZE,
      [&](const auto begin, const auto end) {
        const auto range =
            BroadcastIndexesRange<kNumInputs>(out, (*inputs.first)...);
        auto begin_it = range.begin();
        begin_it += begin;
        for (; (*begin_it)[0] < end; ++begin_it) {
          const auto& indexes = *begin_it;
          std::array<CTYPE_COMPUTE, kNumInputs> loaded_inputs;
          for (const auto idx : c10::irange(kNumInputs)) {
            const auto& input_info = inputs_info[idx];
            loaded_inputs[idx] = input_info.load_to_compute(
                &input_info
                     .data_ptr[indexes[idx + 1] * input_info.element_size]);
          }
          auto result = std::apply(compute_fun, loaded_inputs);
          store_compute_to_out(
              result, &data_out[indexes[0] * out_element_size]);
        }
      });
}

<<<<<<< HEAD
/// DEPRECATED: prefer the variant with out_dtypes in the template argument.
template <typename CTYPE_COMMON, const char* op_name, typename Op>
=======
template <typename CTYPE_COMPUTE, const char* op_name, typename Op>
>>>>>>> f22d039d
inline void apply_unitensor_elementwise_fn(
    const Op& compute_fun,
    KernelRuntimeContext& ctx,
    const Tensor& a,
    SupportedTensorDtypes a_dtypes,
    const Tensor& out,
    SupportedTensorDtypes out_dtypes) {
  internal::apply_elementwise_fn<CTYPE_COMPUTE, op_name>(
      compute_fun, ctx, out, out_dtypes, std::make_pair(&a, a_dtypes));
}

template <typename CTYPE_COMMON, const char* op_name, SupportedTensorDtypes out_dtypes, typename Op>
inline void apply_unitensor_elementwise_fn(
    const Op& compute_fun,
    KernelRuntimeContext& ctx,
    const Tensor& a,
    SupportedTensorDtypes a_dtypes,
    const Tensor& out) {
  internal::apply_elementwise_fn<CTYPE_COMMON, op_name>(
      compute_fun, ctx, out, out_dtypes, std::make_pair(&a, a_dtypes));
}

/**
 * DEPRECATED: prefer the variant with out_dtypes in the template argument list.
 */
template <typename CTYPE_COMMON, const char* op_name, typename Op>
inline void apply_bitensor_elementwise_fn(
    const Op& compute_fun,
    KernelRuntimeContext& ctx,
    const Tensor& a,
    SupportedTensorDtypes a_dtypes,
    const Tensor& b,
    SupportedTensorDtypes b_dtypes,
    const Tensor& out,
    SupportedTensorDtypes out_dtypes) {
  internal::apply_elementwise_fn<CTYPE_COMMON, op_name>(
      compute_fun,
      ctx,
      out,
      out_dtypes,
      std::make_pair(&a, a_dtypes),
      std::make_pair(&b, b_dtypes));
}

/**
 * Useful for bi-tensor elementwise operators. For each element of the inputs,
 * perform a computation and write to the corresponding element of the output.
 * Tensor broadcasting is applied wherever it is required.
 */
<<<<<<< HEAD
template <typename CTYPE_COMMON, const char* op_name, SupportedTensorDtypes out_dtypes, typename Op>
=======
template <typename CTYPE_COMPUTE, const char* op_name, typename Op>
>>>>>>> f22d039d
inline void apply_bitensor_elementwise_fn(
    const Op& compute_fun,
    KernelRuntimeContext& ctx,
    const Tensor& a,
    SupportedTensorDtypes a_dtypes,
    const Tensor& b,
    SupportedTensorDtypes b_dtypes,
    const Tensor& out) {
  internal::apply_elementwise_fn<CTYPE_COMMON, op_name>(
      compute_fun,
      ctx,
      out,
      out_dtypes,
      std::make_pair(&a, a_dtypes),
      std::make_pair(&b, b_dtypes));
}

/**
 * DEPRECATED: prefer the variant with out_dtypes in the template argument list.
 */
template <typename CTYPE_COMMON, const char* op_name, typename Op>
inline void apply_tritensor_elementwise_fn(
    const Op& compute_fun,
    KernelRuntimeContext& ctx,
    const Tensor& a,
    SupportedTensorDtypes a_dtypes,
    const Tensor& b,
    SupportedTensorDtypes b_dtypes,
    const Tensor& c,
    SupportedTensorDtypes c_dtypes,
    const Tensor& out,
    SupportedTensorDtypes out_dtypes) {
  internal::apply_elementwise_fn<CTYPE_COMPUTE, op_name>(
      compute_fun,
      ctx,
      out,
      out_dtypes,
      std::make_pair(&a, a_dtypes),
      std::make_pair(&b, b_dtypes),
      std::make_pair(&c, c_dtypes));
}

/**
 * Useful for tri-tensor elementwise operators. For each element of the
 * inputs, perform a computation and write to the corresponding element of the
 * output. Tensor broadcasting is applied wherever it is required.
 *
 * In order to mitigate build time cost (straightforwardly |CTYPE_A| *
 * |CTYPE_B| * |CTYPE_C| * |CTYPE_OUT|), all arguments to compute_fun
 * are passed as CTYPE_COMPUTE.
 *
 * Each tensor's supported dtypes set must be provided. The tensor
 * will be checked to ensure that its dtype falls into that set.
 *
 * op_name is used to support dtype selective build, as with the
 * ET_SWITCH family of macros. Note: because of C++17 quirks, you
 * can't pass a string literal for op_name. Instead, you should do the
 * following:
 *
 * static constexpr const char op_name[] = "my_op";
 * apply_ternary_elementwise_fn<CTYPE_COMPUTE, op_name>.
 */
<<<<<<< HEAD
template <typename CTYPE_COMMON, const char* op_name, SupportedTensorDtypes out_dtypes, typename Op>
=======
template <typename CTYPE_COMPUTE, const char* op_name, typename Op>
>>>>>>> f22d039d
inline void apply_tritensor_elementwise_fn(
    const Op& compute_fun,
    KernelRuntimeContext& ctx,
    const Tensor& a,
    SupportedTensorDtypes a_dtypes,
    const Tensor& b,
    SupportedTensorDtypes b_dtypes,
    const Tensor& c,
    SupportedTensorDtypes c_dtypes,
<<<<<<< HEAD
    const Tensor& out) {
  internal::apply_elementwise_fn<CTYPE_COMMON, op_name>(
=======
    const Tensor& out,
    SupportedTensorDtypes out_dtypes) {
  internal::apply_elementwise_fn<CTYPE_COMPUTE, op_name>(
>>>>>>> f22d039d
      compute_fun,
      ctx,
      out,
      out_dtypes,
      std::make_pair(&a, a_dtypes),
      std::make_pair(&b, b_dtypes),
      std::make_pair(&c, c_dtypes));
}

inline ScalarType get_compute_type(ScalarType& common_type) {
  ScalarType compute_type = common_type;
  if (common_type == ScalarType::Half || common_type == ScalarType::BFloat16) {
    compute_type = ScalarType::Float;
  }
  return compute_type;
}
} // namespace internal

// DEPRECATED: these APIs should not have been stabilized for external
// use as they are undergoing active development.
using internal::apply_bitensor_elementwise_fn;
using internal::apply_tritensor_elementwise_fn;
using internal::apply_unitensor_elementwise_fn;
using internal::get_compute_type;

} // namespace utils
} // namespace native
} // namespace executor
} // namespace torch<|MERGE_RESOLUTION|>--- conflicted
+++ resolved
@@ -51,15 +51,7 @@
 }
 
 namespace internal {
-template <
-<<<<<<< HEAD
-    typename CTYPE_COMMON,
-=======
-    typename CTYPE_COMPUTE,
-    const char* op_name,
->>>>>>> f22d039d
-    typename Op,
-  typename... Args>
+template <typename CTYPE_COMPUTE, typename Op, typename... Args>
 inline bool validate_elementwise_fn_inputs(
     const Op& compute_fun,
     KernelRuntimeContext& ctx,
@@ -69,12 +61,7 @@
   static_assert(
       (std::is_same_v<Args, std::pair<const Tensor*, SupportedTensorDtypes>> &&
        ...));
-<<<<<<< HEAD
-  constexpr auto compute_type = CppTypeToScalarType<CTYPE_COMMON>::value;
-=======
-  constexpr auto kNumInputs = sizeof...(inputs);
   constexpr auto compute_type = CppTypeToScalarType<CTYPE_COMPUTE>::value;
->>>>>>> f22d039d
   const auto check_input_dtype = [](auto input, auto compute_type) {
     return internal::check_tensor_dtype(
         *input.first, input.second, compute_type);
@@ -83,13 +70,14 @@
       ctx,
       (check_input_dtype(inputs, compute_type) && ...) &&
           internal::check_tensor_dtype(out, out_dtypes, compute_type),
-      InvalidArgument, false);
+      InvalidArgument,
+      false);
 
   return true;
 }
 
 template <
-    typename CTYPE_COMMON,
+    typename CTYPE_COMPUTE,
     const char* op_name,
     typename Op,
     typename... Args>
@@ -99,12 +87,8 @@
     const Tensor& out,
     SupportedTensorDtypes out_dtypes,
     Args... inputs) {
-  const bool inputs_valid = validate_elementwise_fn_inputs<CTYPE_COMMON>(
-      compute_fun,
-      ctx,
-      out,
-      out_dtypes,
-      inputs...);
+  const bool inputs_valid = validate_elementwise_fn_inputs<CTYPE_COMPUTE>(
+      compute_fun, ctx, out, out_dtypes, inputs...);
   if (!inputs_valid) {
     return;
   }
@@ -154,12 +138,8 @@
       });
 }
 
-<<<<<<< HEAD
 /// DEPRECATED: prefer the variant with out_dtypes in the template argument.
-template <typename CTYPE_COMMON, const char* op_name, typename Op>
-=======
 template <typename CTYPE_COMPUTE, const char* op_name, typename Op>
->>>>>>> f22d039d
 inline void apply_unitensor_elementwise_fn(
     const Op& compute_fun,
     KernelRuntimeContext& ctx,
@@ -171,21 +151,25 @@
       compute_fun, ctx, out, out_dtypes, std::make_pair(&a, a_dtypes));
 }
 
-template <typename CTYPE_COMMON, const char* op_name, SupportedTensorDtypes out_dtypes, typename Op>
+template <
+    typename CTYPE_COMPUTE,
+    const char* op_name,
+    SupportedTensorDtypes out_dtypes,
+    typename Op>
 inline void apply_unitensor_elementwise_fn(
     const Op& compute_fun,
     KernelRuntimeContext& ctx,
     const Tensor& a,
     SupportedTensorDtypes a_dtypes,
     const Tensor& out) {
-  internal::apply_elementwise_fn<CTYPE_COMMON, op_name>(
+  internal::apply_elementwise_fn<CTYPE_COMPUTE, op_name>(
       compute_fun, ctx, out, out_dtypes, std::make_pair(&a, a_dtypes));
 }
 
 /**
  * DEPRECATED: prefer the variant with out_dtypes in the template argument list.
  */
-template <typename CTYPE_COMMON, const char* op_name, typename Op>
+template <typename CTYPE_COMPUTE, const char* op_name, typename Op>
 inline void apply_bitensor_elementwise_fn(
     const Op& compute_fun,
     KernelRuntimeContext& ctx,
@@ -195,7 +179,7 @@
     SupportedTensorDtypes b_dtypes,
     const Tensor& out,
     SupportedTensorDtypes out_dtypes) {
-  internal::apply_elementwise_fn<CTYPE_COMMON, op_name>(
+  internal::apply_elementwise_fn<CTYPE_COMPUTE, op_name>(
       compute_fun,
       ctx,
       out,
@@ -209,11 +193,11 @@
  * perform a computation and write to the corresponding element of the output.
  * Tensor broadcasting is applied wherever it is required.
  */
-<<<<<<< HEAD
-template <typename CTYPE_COMMON, const char* op_name, SupportedTensorDtypes out_dtypes, typename Op>
-=======
-template <typename CTYPE_COMPUTE, const char* op_name, typename Op>
->>>>>>> f22d039d
+template <
+    typename CTYPE_COMPUTE,
+    const char* op_name,
+    SupportedTensorDtypes out_dtypes,
+    typename Op>
 inline void apply_bitensor_elementwise_fn(
     const Op& compute_fun,
     KernelRuntimeContext& ctx,
@@ -222,7 +206,7 @@
     const Tensor& b,
     SupportedTensorDtypes b_dtypes,
     const Tensor& out) {
-  internal::apply_elementwise_fn<CTYPE_COMMON, op_name>(
+  internal::apply_elementwise_fn<CTYPE_COMPUTE, op_name>(
       compute_fun,
       ctx,
       out,
@@ -234,7 +218,7 @@
 /**
  * DEPRECATED: prefer the variant with out_dtypes in the template argument list.
  */
-template <typename CTYPE_COMMON, const char* op_name, typename Op>
+template <typename CTYPE_COMPUTE, const char* op_name, typename Op>
 inline void apply_tritensor_elementwise_fn(
     const Op& compute_fun,
     KernelRuntimeContext& ctx,
@@ -276,11 +260,11 @@
  * static constexpr const char op_name[] = "my_op";
  * apply_ternary_elementwise_fn<CTYPE_COMPUTE, op_name>.
  */
-<<<<<<< HEAD
-template <typename CTYPE_COMMON, const char* op_name, SupportedTensorDtypes out_dtypes, typename Op>
-=======
-template <typename CTYPE_COMPUTE, const char* op_name, typename Op>
->>>>>>> f22d039d
+template <
+    typename CTYPE_COMPUTE,
+    const char* op_name,
+    SupportedTensorDtypes out_dtypes,
+    typename Op>
 inline void apply_tritensor_elementwise_fn(
     const Op& compute_fun,
     KernelRuntimeContext& ctx,
@@ -290,14 +274,8 @@
     SupportedTensorDtypes b_dtypes,
     const Tensor& c,
     SupportedTensorDtypes c_dtypes,
-<<<<<<< HEAD
     const Tensor& out) {
-  internal::apply_elementwise_fn<CTYPE_COMMON, op_name>(
-=======
-    const Tensor& out,
-    SupportedTensorDtypes out_dtypes) {
-  internal::apply_elementwise_fn<CTYPE_COMPUTE, op_name>(
->>>>>>> f22d039d
+  internal::apply_elementwise_fn<CTYPE_COMPUTE, op_name>(
       compute_fun,
       ctx,
       out,
