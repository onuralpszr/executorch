/*
 * Copyright (c) Meta Platforms, Inc. and affiliates.
 * All rights reserved.
 *
 * This source code is licensed under the BSD-style license found in the
 * LICENSE file in the root directory of this source tree.
 */

#pragma once

#include <c10/util/irange.h>
#include <executorch/kernels/portable/cpu/util/broadcast_indexes_range.h>
#include <executorch/kernels/portable/cpu/util/broadcast_util.h>
#include <executorch/kernels/portable/cpu/util/dtype_util.h>
#include <executorch/runtime/kernel/kernel_runtime_context.h>
#include <executorch/runtime/kernel/thread_parallel_interface.h>

#ifdef ET_USE_PYTORCH_HEADERS
#include <ATen/cpu/vec/vec.h>
#endif // ET_USE_PYTORCH_HEADERS

#include <array>
#include <utility>

namespace torch {
namespace executor {
namespace native {
namespace utils {

/*
 * Convert Scalar to C++ type
 */

template <typename T>
T scalar_to(const Scalar& s) {
  if (s.isBoolean()) {
    return static_cast<T>(s.to<bool>());
  } else if (s.isFloatingPoint()) {
    return static_cast<T>(s.to<double>());
  } else {
    return static_cast<T>(s.to<int64_t>());
  }
}

template <>
inline double scalar_to<double>(const Scalar& s) {
  return s.isFloatingPoint() ? s.to<double>()
                             : static_cast<double>(s.to<int64_t>());
}

template <>
inline int64_t scalar_to<int64_t>(const Scalar& s) {
  return s.isFloatingPoint() ? static_cast<int64_t>(s.to<double>())
                             : s.to<int64_t>();
}

namespace internal {
template <typename Ignore, typename T>
using ignore_first_yield_second = T;

#ifdef ET_USE_PYTORCH_HEADERS
// Can I call a function of type Op with sizeof...(Args) arguments of type
// at::vec::Vectorized<CTYPE_COMMON>?
//
// See [NOTE: Generic lambdas] below for requirements on Op.
template <typename CTYPE_COMMON, typename Op, typename... Args>
constexpr bool can_use_vectorized() {
  return std::is_invocable_v<
      Op,
      ignore_first_yield_second<Args, at::vec::Vectorized<CTYPE_COMMON>>...>;
}
#endif // ET_USE_PYTORCH_HEADERS

template <
    typename CTYPE_COMMON,
    typename CTYPE_OUT,
    typename Op,
    typename... Args>
inline void dtype_specialized_elementwise_fn_impl(
    const Op& compute_fun,
    KernelRuntimeContext& ctx,
    const Tensor& out,
    Args... inputs) {
  static_assert(
      (std::is_same_v<Args, std::pair<const Tensor*, SupportedTensorDtypes>> &&
       ...));
  constexpr auto kNumInputs = sizeof...(inputs);
  // All inputs must be of type CTYPE_COMMON.
  ET_DCHECK(
      ((inputs.first->scalar_type() ==
        CppTypeToScalarType<CTYPE_COMMON>::value) &&
       ...));

<<<<<<< HEAD
  std::array<const CTYPE_COMMON*, kNumInputs> inputs_data_ptrs = {
      inputs.first->template const_data_ptr<CTYPE_COMMON>()...};

  CTYPE_OUT* const data_out = out.mutable_data_ptr<CTYPE_OUT>();

#ifdef ET_USE_PYTORCH_HEADERS
  if constexpr (can_use_vectorized<CTYPE_COMMON, Op, Args...>()) {
    const bool any_is_broadcasted =
        !(torch::executor::internal::sizes_match_ignoring_leading_1s(
              inputs.first->sizes(), out.sizes()) &&
          ...);
    if (!any_is_broadcasted) {
      using Vec = at::vec::Vectorized<CTYPE_COMMON>;
      ::executorch::extension::parallel_for(
          0,
          out.numel(),
          ::executorch::extension::internal::GRAIN_SIZE,
          [&](const auto begin, const auto end) {
            const auto vectorized_begin =
                begin + (Vec::size() - begin % Vec::size()) % Vec::size();
            const auto vectorized_end = end - (end % Vec::size());
            // Scalar prologue.
            for (const auto idx : c10::irange(begin, vectorized_begin)) {
              std::array<CTYPE_COMMON, kNumInputs> loaded_inputs;
              for (const auto input_idx : c10::irange(kNumInputs)) {
                loaded_inputs[input_idx] = inputs_data_ptrs[input_idx][idx];
              }
              data_out[idx] = std::apply(compute_fun, loaded_inputs);
            }

            // Main vectorized loop.
            for (auto idx = vectorized_begin; idx < vectorized_end;
                 idx += Vec::size()) {
              std::array<Vec, kNumInputs> loaded_vec_inputs;
              for (const auto input_idx : c10::irange(kNumInputs)) {
                loaded_vec_inputs[input_idx] =
                    Vec::loadu(&inputs_data_ptrs[input_idx][idx]);
              }
              auto result_vec = std::apply(compute_fun, loaded_vec_inputs);
              result_vec.store(&data_out[idx]);
            }

            // Scalar epilogue.
            for (const auto idx : c10::irange(vectorized_end, end)) {
              std::array<CTYPE_COMMON, kNumInputs> loaded_inputs;
              for (const auto input_idx : c10::irange(kNumInputs)) {
                loaded_inputs[input_idx] = inputs_data_ptrs[input_idx][idx];
              }
              data_out[idx] = std::apply(compute_fun, loaded_inputs);
            }
          });
      return;
    }
  }
#endif

=======
>>>>>>> 9c2340f9
  ::executorch::extension::parallel_for(
      0,
      out.numel(),
      ::executorch::extension::internal::GRAIN_SIZE,
      [&](const auto begin, const auto end) {
        std::array<const CTYPE_COMMON*, kNumInputs> inputs_data_ptrs = {
            inputs.first->template const_data_ptr<CTYPE_COMMON>()...};

        CTYPE_OUT* const data_out = out.mutable_data_ptr<CTYPE_OUT>();

        const auto range =
            BroadcastIndexesRange<kNumInputs>(out, (*inputs.first)...);
        auto begin_it = range.begin();
        begin_it += begin;
        for (; (*begin_it)[0] < end; ++begin_it) {
          const auto& indexes = *begin_it;
          std::array<CTYPE_COMMON, kNumInputs> loaded_inputs;
          for (const auto idx : c10::irange(kNumInputs)) {
            loaded_inputs[idx] = inputs_data_ptrs[idx][indexes[idx + 1]];
          }
          data_out[indexes[0]] = std::apply(compute_fun, loaded_inputs);
        }
      });
}

template <typename CTYPE_COMMON, typename Op, typename... Args>
inline bool validate_elementwise_fn_inputs(
    const Op& compute_fun,
    KernelRuntimeContext& ctx,
    const Tensor& out,
    SupportedTensorDtypes out_dtypes,
    Args... inputs) {
  static_assert(
      (std::is_same_v<Args, std::pair<const Tensor*, SupportedTensorDtypes>> &&
       ...));
  constexpr auto compute_type = CppTypeToScalarType<CTYPE_COMMON>::value;
  const auto check_input_dtype = [](auto input, auto compute_type) {
    return internal::check_tensor_dtype(
        *input.first, input.second, compute_type);
  };
  ET_KERNEL_CHECK(
      ctx,
      (check_input_dtype(inputs, compute_type) && ...) &&
          internal::check_tensor_dtype(out, out_dtypes, compute_type),
      InvalidArgument,
      false);

  return true;
}

template <
    typename CTYPE_COMMON,
    const char* op_name,
    typename Op,
    typename... Args>
inline void apply_elementwise_fn_generic_impl(
    const Op& compute_fun,
    KernelRuntimeContext& ctx,
    const Tensor& out,
    SupportedTensorDtypes out_dtypes,
    Args... inputs) {
  constexpr auto kNumInputs = sizeof...(inputs);

  struct InputInfo {
    load_to_common_fn<CTYPE_COMMON> load_to_common;
    const char* data_ptr;
    ssize_t element_size;
  };
  std::array<InputInfo, kNumInputs> inputs_info = {(InputInfo{
      internal::get_load_to_common_fn<CTYPE_COMMON, op_name>(
          *inputs.first, inputs.second),
      reinterpret_cast<const char*>(inputs.first->const_data_ptr()),
      inputs.first->element_size(),
  })...};

  const auto store_common_to_out =
      internal::get_store_common_to_tensor_fn<CTYPE_COMMON, op_name>(
          out, out_dtypes);
  char* const data_out = reinterpret_cast<char*>(out.mutable_data_ptr());
  const auto out_element_size = out.element_size();

  ::executorch::extension::parallel_for(
      0,
      out.numel(),
      ::executorch::extension::internal::GRAIN_SIZE,
      [&](const auto begin, const auto end) {
        const auto range =
            BroadcastIndexesRange<kNumInputs>(out, (*inputs.first)...);
        auto begin_it = range.begin();
        begin_it += begin;
        for (; (*begin_it)[0] < end; ++begin_it) {
          const auto& indexes = *begin_it;
          std::array<CTYPE_COMMON, kNumInputs> loaded_inputs;
          for (const auto idx : c10::irange(kNumInputs)) {
            const auto& input_info = inputs_info[idx];
            loaded_inputs[idx] = input_info.load_to_common(
                &input_info
                     .data_ptr[indexes[idx + 1] * input_info.element_size]);
          }
          auto result = std::apply(compute_fun, loaded_inputs);
          store_common_to_out(result, &data_out[indexes[0] * out_element_size]);
        }
      });
}

template <
    typename CTYPE_COMMON,
    const char* op_name,
    typename Op,
    typename... Args>
inline void apply_elementwise_fn_runtime_out_dtypes(
    const Op& compute_fun,
    KernelRuntimeContext& ctx,
    const Tensor& out,
    SupportedTensorDtypes out_dtypes,
    Args... inputs) {
  const bool inputs_valid = validate_elementwise_fn_inputs<CTYPE_COMMON>(
      compute_fun, ctx, out, out_dtypes, inputs...);
  if (!inputs_valid) {
    return;
  }

  apply_elementwise_fn_generic_impl<CTYPE_COMMON, op_name>(
      compute_fun, ctx, out, out_dtypes, inputs...);
}

template <
    typename CTYPE_COMMON,
    const char* op_name,
    SupportedTensorDtypes out_dtypes,
    typename Op,
    typename... Args>
inline void apply_elementwise_fn(
    const Op& compute_fun,
    KernelRuntimeContext& ctx,
    const Tensor& out,
    Args... inputs) {
  const bool inputs_valid = validate_elementwise_fn_inputs<CTYPE_COMMON>(
      compute_fun, ctx, out, out_dtypes, inputs...);
  if (!inputs_valid) {
    return;
  }

  constexpr auto compute_type = CppTypeToScalarType<CTYPE_COMMON>::value;
  const bool all_inputs_compute_dtype =
      ((inputs.first->scalar_type() == compute_type) && ...);

  constexpr ScalarType out_specialized_scalar_type =
      specialized_output_scalar_type<CTYPE_COMMON>(out_dtypes);
  if (all_inputs_compute_dtype &&
      out.scalar_type() == out_specialized_scalar_type) {
    using CTYPE_OUT =
        typename ScalarTypeToCppType<out_specialized_scalar_type>::type;
    dtype_specialized_elementwise_fn_impl<CTYPE_COMMON, CTYPE_OUT>(
        compute_fun, ctx, out, inputs...);
    return;
  }

  apply_elementwise_fn_generic_impl<CTYPE_COMMON, op_name>(
      compute_fun, ctx, out, out_dtypes, inputs...);
}
} // namespace internal

/// DEPRECATED: prefer the variant with out_dtypes in the template argument.
template <typename CTYPE_COMMON, const char* op_name, typename Op>
inline void apply_unitensor_elementwise_fn(
    const Op& compute_fun,
    KernelRuntimeContext& ctx,
    const Tensor& a,
    SupportedTensorDtypes a_dtypes,
    const Tensor& out,
    SupportedTensorDtypes out_dtypes) {
  internal::apply_elementwise_fn_runtime_out_dtypes<CTYPE_COMMON, op_name>(
      compute_fun, ctx, out, out_dtypes, std::make_pair(&a, a_dtypes));
}

/**
 * Useful for unary elementwise operators. For each element of the
 * input, call Op and write to the corresponding element of the
 * output. Tensor broadcasting is applied wherever it is required.
 *
 * [NOTE: Generic lambdas]: If Op is a *generic* lambda (i.e., one with `auto`
 * parameters; normal lambdas are fine), it must fulfill one of the
 * following conditions. Either:
 * 1) It must in fact compile when passed at::vec::Vectorized<CTYPE_COMMON>, or
 * 2) It must be actively SFINAE-friendly, as per the C++17 examples in
 * https://stackoverflow.com/questions/76525790/detecting-if-a-generic-lambda-with-certain-arguments-is-invocable
 * .
 */
template <
    typename CTYPE_COMMON,
    const char* op_name,
    SupportedTensorDtypes out_dtypes,
    typename Op>
inline void apply_unitensor_elementwise_fn(
    const Op& compute_fun,
    KernelRuntimeContext& ctx,
    const Tensor& a,
    SupportedTensorDtypes a_dtypes,
    const Tensor& out) {
  internal::apply_elementwise_fn<CTYPE_COMMON, op_name, out_dtypes>(
      compute_fun, ctx, out, std::make_pair(&a, a_dtypes));
}

/**
 * DEPRECATED: prefer the variant with out_dtypes in the template argument list.
 */
template <typename CTYPE_COMMON, const char* op_name, typename Op>
inline void apply_bitensor_elementwise_fn(
    const Op& compute_fun,
    KernelRuntimeContext& ctx,
    const Tensor& a,
    SupportedTensorDtypes a_dtypes,
    const Tensor& b,
    SupportedTensorDtypes b_dtypes,
    const Tensor& out,
    SupportedTensorDtypes out_dtypes) {
  internal::apply_elementwise_fn_runtime_out_dtypes<CTYPE_COMMON, op_name>(
      compute_fun,
      ctx,
      out,
      out_dtypes,
      std::make_pair(&a, a_dtypes),
      std::make_pair(&b, b_dtypes));
}

/**
 * Useful for bi-tensor elementwise operators. For each element of the inputs,
 * perform a computation and write to the corresponding element of the output.
 * Tensor broadcasting is applied wherever it is required.
 * See [NOTE: Generic lambdas] if you want to pass a generic lambda for
 * compute_fun.
 */
template <
    typename CTYPE_COMMON,
    const char* op_name,
    SupportedTensorDtypes out_dtypes,
    typename Op>
inline void apply_bitensor_elementwise_fn(
    const Op& compute_fun,
    KernelRuntimeContext& ctx,
    const Tensor& a,
    SupportedTensorDtypes a_dtypes,
    const Tensor& b,
    SupportedTensorDtypes b_dtypes,
    const Tensor& out) {
  internal::apply_elementwise_fn<CTYPE_COMMON, op_name, out_dtypes>(
      compute_fun,
      ctx,
      out,
      std::make_pair(&a, a_dtypes),
      std::make_pair(&b, b_dtypes));
}

/**
 * DEPRECATED: prefer the variant with out_dtypes in the template argument list.
 */
template <typename CTYPE_COMMON, const char* op_name, typename Op>
inline void apply_tritensor_elementwise_fn(
    const Op& compute_fun,
    KernelRuntimeContext& ctx,
    const Tensor& a,
    SupportedTensorDtypes a_dtypes,
    const Tensor& b,
    SupportedTensorDtypes b_dtypes,
    const Tensor& c,
    SupportedTensorDtypes c_dtypes,
    const Tensor& out,
    SupportedTensorDtypes out_dtypes) {
  internal::apply_elementwise_fn_runtime_out_dtypes<CTYPE_COMMON, op_name>(
      compute_fun,
      ctx,
      out,
      out_dtypes,
      std::make_pair(&a, a_dtypes),
      std::make_pair(&b, b_dtypes),
      std::make_pair(&c, c_dtypes));
}

/**
 * Useful for tri-tensor elementwise operators. For each element of the
 * inputs, perform a computation and write to the corresponding element of the
 * output. Tensor broadcasting is applied wherever it is required.
 *
 * In order to mitigate build time cost (straightforwardly |CTYPE_A| *
 * |CTYPE_B| * |CTYPE_C| * |CTYPE_OUT|), all arguments to compute_fun
 * are passed as CTYPE_COMMON.
 *
 * Each tensor's supported dtypes set must be provided. The tensor
 * will be checked to ensure that its dtype falls into that set.
 *
 * op_name is used to support dtype selective build, as with the
 * ET_SWITCH family of macros. Note: because of C++17 quirks, you
 * can't pass a string literal for op_name. Instead, you should do the
 * following:
 *
 * static constexpr const char op_name[] = "my_op";
 * apply_ternary_elementwise_fn<CTYPE_COMMON, op_name>.
 *
 * See [NOTE: Generic lambdas] if you want to pass a generic lambda for
 * compute_fun.
 */
template <
    typename CTYPE_COMMON,
    const char* op_name,
    SupportedTensorDtypes out_dtypes,
    typename Op>
inline void apply_tritensor_elementwise_fn(
    const Op& compute_fun,
    KernelRuntimeContext& ctx,
    const Tensor& a,
    SupportedTensorDtypes a_dtypes,
    const Tensor& b,
    SupportedTensorDtypes b_dtypes,
    const Tensor& c,
    SupportedTensorDtypes c_dtypes,
    const Tensor& out) {
  internal::apply_elementwise_fn<CTYPE_COMMON, op_name, out_dtypes>(
      compute_fun,
      ctx,
      out,
      std::make_pair(&a, a_dtypes),
      std::make_pair(&b, b_dtypes),
      std::make_pair(&c, c_dtypes));
}

inline ScalarType get_compute_type(ScalarType& common_type) {
  ScalarType compute_type = common_type;
  if (common_type == ScalarType::Half || common_type == ScalarType::BFloat16) {
    compute_type = ScalarType::Float;
  }
  return compute_type;
}

} // namespace utils
} // namespace native
} // namespace executor
} // namespace torch<|MERGE_RESOLUTION|>--- conflicted
+++ resolved
@@ -90,12 +90,6 @@
       ((inputs.first->scalar_type() ==
         CppTypeToScalarType<CTYPE_COMMON>::value) &&
        ...));
-
-<<<<<<< HEAD
-  std::array<const CTYPE_COMMON*, kNumInputs> inputs_data_ptrs = {
-      inputs.first->template const_data_ptr<CTYPE_COMMON>()...};
-
-  CTYPE_OUT* const data_out = out.mutable_data_ptr<CTYPE_OUT>();
 
 #ifdef ET_USE_PYTORCH_HEADERS
   if constexpr (can_use_vectorized<CTYPE_COMMON, Op, Args...>()) {
@@ -110,6 +104,11 @@
           out.numel(),
           ::executorch::extension::internal::GRAIN_SIZE,
           [&](const auto begin, const auto end) {
+            std::array<const CTYPE_COMMON*, kNumInputs> inputs_data_ptrs = {
+              inputs.first->template const_data_ptr<CTYPE_COMMON>()...};
+
+            CTYPE_OUT* const data_out = out.mutable_data_ptr<CTYPE_OUT>();
+
             const auto vectorized_begin =
                 begin + (Vec::size() - begin % Vec::size()) % Vec::size();
             const auto vectorized_end = end - (end % Vec::size());
@@ -148,8 +147,6 @@
   }
 #endif
 
-=======
->>>>>>> 9c2340f9
   ::executorch::extension::parallel_for(
       0,
       out.numel(),
