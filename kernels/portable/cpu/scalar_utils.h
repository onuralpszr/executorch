--- conflicted
+++ resolved
@@ -288,8 +288,6 @@
                              : s.to<int64_t>();
 }
 
-<<<<<<< HEAD
-=======
 namespace internal {
 
 template <typename To, typename From>
@@ -313,7 +311,6 @@
 }
 
 } // namespace internal
->>>>>>> b3c9bf70
 } // namespace utils
 } // namespace native
 } // namespace executor
