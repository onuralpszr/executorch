--- conflicted
+++ resolved
@@ -11,10 +11,7 @@
 #include <executorch/runtime/core/error.h>
 #include <cstddef>
 #include <cstring>
-<<<<<<< HEAD
-=======
 #include <variant>
->>>>>>> d00fa3f4
 
 namespace executorch {
 namespace runtime {
@@ -42,104 +39,11 @@
   // Initialize with zero options
   BackendOptions() : size_(0) {}
 
-<<<<<<< HEAD
-  // Type-safe setters ---------------------------------------------------
-
-  /// Sets or updates a boolean option
-  /// @param key: Typed option key
-  /// @param value: Boolean value to set
-  void set_option(OptionKey<bool> key, bool value) {
-    OptionValue v;
-    v.bool_value = value; // Direct member assignment
-    set_option_internal(key.key, OptionType::BOOL, v);
-  }
-
-  /// Sets or updates an integer option
-  /// @param key: Typed option key
-  /// @param value: Integer value to set
-  void set_option(OptionKey<int64_t> key, int64_t value) {
-    OptionValue v;
-    v.int_value = value; // Direct member assignment
-    set_option_internal(key.key, OptionType::INT, v);
-  }
-
-  /// Sets or updates a string option
-  /// @param key: Typed option key
-  /// @param value: Null-terminated string value to set
-  void set_option(OptionKey<const char*> key, const char* value) {
-    OptionValue v;
-    v.string_value = value; // Direct member assignment
-    set_option_internal(key.key, OptionType::STRING, v);
-  }
-
-  // Type-safe getters ---------------------------------------------------
-
-  /// Retrieves a boolean option value
-  /// @param key: Typed option key
-  /// @param out_value: Reference to store retrieved value
-  /// @return: Error code (Ok on success)
-  executorch::runtime::Error get_option(OptionKey<bool> key, bool& out_value)
-      const {
-    OptionValue val;
-    executorch::runtime::Error err =
-        get_option_internal(key.key, OptionType::BOOL, val);
-    if (err == executorch::runtime::Error::Ok) {
-      out_value = val.bool_value;
-    }
-    return err;
-  }
-
-  /// Retrieves an integer option value
-  /// @param key: Typed option key
-  /// @param out_value: Reference to store retrieved value
-  /// @return: Error code (Ok on success)
-  executorch::runtime::Error get_option(
-      OptionKey<int64_t> key,
-      int64_t& out_value) const {
-    OptionValue val;
-    executorch::runtime::Error err =
-        get_option_internal(key.key, OptionType::INT, val);
-    if (err == executorch::runtime::Error::Ok) {
-      out_value = val.int_value;
-    }
-    return err;
-  }
-
-  /// Retrieves an string option value
-  /// @param key: Typed option key
-  /// @param out_value: Reference to store retrieved value
-  /// @return: Error code (Ok on success)
-  executorch::runtime::Error get_option(
-      OptionKey<const char*> key,
-      const char*& out_value) const {
-    OptionValue val;
-    executorch::runtime::Error err =
-        get_option_internal(key.key, OptionType::STRING, val);
-    if (err == executorch::runtime::Error::Ok) {
-      out_value = val.string_value;
-    }
-    return err;
-  }
-
-  executorch::runtime::ArrayRef<BackendOption> view() const {
-    return executorch::runtime::ArrayRef<BackendOption>(options_, size_);
-  }
-
- private:
-  BackendOption options_[MaxCapacity]{};
-  size_t size_;
-
-  // Internal helper to set/update an option
-  void
-  set_option_internal(const char* key, OptionType type, OptionValue value) {
-    // Update existing key if found
-=======
   // Type-safe setters
   template <typename T>
   void set_option(OptionKey<T> key, T value) {
     const char* k = key.key;
     // Update existing if found
->>>>>>> d00fa3f4
     for (size_t i = 0; i < size_; ++i) {
       if (strcmp(options_[i].key, k) == 0) {
         options_[i].value = value;
