load("@fbsource//xplat/executorch/build:runtime_wrapper.bzl", "get_aten_mode_options", "runtime")

def define_common_targets():
    """Defines targets that should be shared between fbcode and xplat.

    The directory containing this targets.bzl file should also contain both
    TARGETS and BUCK files that call this function.
    """

    for aten_mode in get_aten_mode_options():
        aten_suffix = ("_aten" if aten_mode else "")
        runtime.cxx_library(
            name = "backend_options" + aten_suffix,
            exported_headers = [
                "backend_options.h",
            ],
            preprocessor_flags = ["-DUSE_ATEN_LIB"] if aten_mode else [],
            visibility = [
                "//executorch/...",
                "@EXECUTORCH_CLIENTS",
            ],
            exported_deps = [
                "//executorch/runtime/core:core",
                "//executorch/runtime/core:evalue" + aten_suffix,
                "//executorch/runtime/core:event_tracer" + aten_suffix,
                "//executorch/runtime/core:memory_allocator",
                "//executorch/runtime/core:named_data_map",
            ],
        )

        runtime.cxx_library(
            name = "interface" + aten_suffix,
            srcs = [
                "interface.cpp",
            ],
            exported_headers = [
                "backend_execution_context.h",
                "backend_init_context.h",
                "backend_update_context.h",
<<<<<<< HEAD
=======
                "options.h",
>>>>>>> af165df3
                "interface.h",
            ],
            preprocessor_flags = ["-DUSE_ATEN_LIB"] if aten_mode else [],
            visibility = [
                "//executorch/...",
                "@EXECUTORCH_CLIENTS",
            ],
            exported_deps = [
                "//executorch/runtime/core:core",
                "//executorch/runtime/core:evalue" + aten_suffix,
                "//executorch/runtime/core:event_tracer" + aten_suffix,
                "//executorch/runtime/core:memory_allocator",
                "//executorch/runtime/core:named_data_map",
                "//executorch/runtime/backend:backend_options" + aten_suffix,
            ],
        )

        runtime.cxx_library(
            name = "backend_options_map" + aten_suffix,
            exported_headers = [
                "backend_options_map.h",
            ],
            preprocessor_flags = ["-DUSE_ATEN_LIB"] if aten_mode else [],
            visibility = [
                "//executorch/...",
                "@EXECUTORCH_CLIENTS",
            ],
            exported_deps = [
                "//executorch/runtime/core:core",
                ":backend_options" + aten_suffix,
            ],
        )<|MERGE_RESOLUTION|>--- conflicted
+++ resolved
@@ -10,9 +10,9 @@
     for aten_mode in get_aten_mode_options():
         aten_suffix = ("_aten" if aten_mode else "")
         runtime.cxx_library(
-            name = "backend_options" + aten_suffix,
+            name = "options" + aten_suffix,
             exported_headers = [
-                "backend_options.h",
+                "options.h",
             ],
             preprocessor_flags = ["-DUSE_ATEN_LIB"] if aten_mode else [],
             visibility = [
@@ -37,10 +37,6 @@
                 "backend_execution_context.h",
                 "backend_init_context.h",
                 "backend_update_context.h",
-<<<<<<< HEAD
-=======
-                "options.h",
->>>>>>> af165df3
                 "interface.h",
             ],
             preprocessor_flags = ["-DUSE_ATEN_LIB"] if aten_mode else [],
@@ -54,14 +50,14 @@
                 "//executorch/runtime/core:event_tracer" + aten_suffix,
                 "//executorch/runtime/core:memory_allocator",
                 "//executorch/runtime/core:named_data_map",
-                "//executorch/runtime/backend:backend_options" + aten_suffix,
+                "//executorch/runtime/backend:options" + aten_suffix,
             ],
         )
 
         runtime.cxx_library(
-            name = "backend_options_map" + aten_suffix,
+            name = "options_map" + aten_suffix,
             exported_headers = [
-                "backend_options_map.h",
+                "options_map.h",
             ],
             preprocessor_flags = ["-DUSE_ATEN_LIB"] if aten_mode else [],
             visibility = [
@@ -70,6 +66,6 @@
             ],
             exported_deps = [
                 "//executorch/runtime/core:core",
-                ":backend_options" + aten_suffix,
+                ":options" + aten_suffix,
             ],
         )