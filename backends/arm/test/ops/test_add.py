# Copyright (c) Meta Platforms, Inc. and affiliates.
# All rights reserved.
# Copyright 2024-2025 Arm Limited and/or its affiliates.
#
# This source code is licensed under the BSD-style license found in the
# LICENSE file in the root directory of this source tree.

from typing import cast, Tuple

import pytest
import torch
from executorch.backends.arm.quantizer import arm_quantizer
from executorch.backends.arm.quantizer.arm_quantizer import (
    get_symmetric_a16w8_quantization_config,
    TOSAQuantizer,
)
from executorch.backends.arm.test import common, conftest
from executorch.backends.arm.test.tester.test_pipeline import (
    EthosU55PipelineINT,
    EthosU85PipelineINT,
    TosaPipelineFP,
    TosaPipelineINT,
    VgfPipeline,
)
from executorch.backends.arm.tosa import TosaSpecification
from executorch.backends.xnnpack.test.tester import Quantize
from torchao.quantization.pt2e import HistogramObserver
from torchao.quantization.pt2e.quantizer import QuantizationSpec

aten_op = "torch.ops.aten.add.Tensor"
exir_op = "executorch_exir_dialects_edge__ops_aten_add_Tensor"

input_t1 = Tuple[torch.Tensor]  # Input x


class Add(torch.nn.Module):
    def forward(self, x: torch.Tensor):
        return x + x

    test_data: list[input_t1] = {
        "5d_float": lambda: (torch.FloatTensor([1, 2, 3, 5, 7]),),
        "1d_ones": lambda: ((3 * torch.ones(8),)),
        "1d_randn": lambda: (10 * torch.randn(8),),
        "4d_ones_1": lambda: (torch.ones(1, 1, 4, 4),),
        "4d_ones_2": lambda: (torch.ones(1, 3, 4, 2),),
    }


input_t2 = Tuple[torch.Tensor, torch.Tensor]  # Input x, y


class Add2(torch.nn.Module):
    def forward(self, x: torch.Tensor, y: torch.Tensor):
        return x + y

    test_data: list[input_t2] = {
        "5d_float": lambda: (
            torch.FloatTensor([1, 2, 3, 5, 7]),
            (torch.FloatTensor([2, 1, 2, 1, 10])),
        ),
        "4d_ones": lambda: (torch.ones(1, 10, 4, 6), torch.ones(1, 10, 4, 6)),
        "4d_randn_1": lambda: (torch.randn(1, 1, 4, 4), torch.ones(1, 1, 4, 1)),
        "4d_randn_2": lambda: (torch.randn(1, 3, 4, 4), torch.randn(1, 3, 4, 4)),
        "4d_randn_big": lambda: (
            (1 << 30) * torch.randn(1, 1, 4, 4),
            torch.randn(1, 1, 4, 1),
        ),
        "4d_randn_1_mutltiple_broadcasts": lambda: (
            torch.randn(1, 4, 4, 1),
            torch.ones(1, 1, 4, 4),
        ),
        "4d_big_small": lambda: (
            (10e10) * torch.randn(1, 10, 20, 30),
            torch.randn(1, 10, 20, 30),
        ),
    }


class Add3(torch.nn.Module):
    def forward(self, x: torch.Tensor, y: torch.Tensor):
        return x + y

    test_data: list[input_t2] = {
        "3d_randn_diff_rank": lambda: (torch.randn(1, 4, 5), torch.randn(4, 1)),
        "4d_randn_diff_rank": lambda: (torch.randn(1, 1, 4, 4), torch.randn(4, 1)),
        "4d_randn_diff_rank_2": lambda: (torch.randn(4, 1), torch.randn(1, 1, 4, 5)),
    }


@common.parametrize("test_data", Add.test_data)
def test_add_tensor_tosa_FP(test_data: input_t1):
    pipeline = TosaPipelineFP[input_t1](Add(), test_data(), aten_op, exir_op)
    pipeline.run()


@common.parametrize("test_data", Add.test_data)
def test_add_tensor_tosa_INT(test_data: input_t1):
    pipeline = TosaPipelineINT[input_t1](Add(), test_data(), aten_op, exir_op, qtol=0)
    pipeline.run()


@common.parametrize("test_data", Add.test_data)
def test_add_tensor_tosa_INT_i32(test_data: input_t1):
    pipeline = TosaPipelineINT[input_t1](Add(), test_data(), aten_op, exir_op)
    tosa_version = cast(str, conftest.get_option("tosa_version"))
    tosa_profiles = {
        "1.0": TosaSpecification.create_from_string("TOSA-1.0+INT"),
    }
    # Create a  quantizer with int8 quantization on the input and output but int32 on everything else.
    quantizer = arm_quantizer.TOSAQuantizer(tosa_profiles[tosa_version])

    quantizer.set_io(arm_quantizer.get_symmetric_quantization_config())
    observer_options = {"eps": 2**-16}
    observer = HistogramObserver.with_args(**observer_options)
    input_act_qspec = QuantizationSpec(
        torch.int32,
        observer,
        qscheme=torch.per_tensor_symmetric,
        quant_max=2**31 - 1,
        quant_min=-(2**31),
    )
    output_act_qspec = QuantizationSpec(
        torch.int32,
        observer,
        qscheme=torch.per_tensor_symmetric,
        quant_max=2**31 - 1,
        quant_min=-(2**31),
    )
    # This quantization_config will be set as global config.
    quantization_config = arm_quantizer.QuantizationConfig(
        input_act_qspec, output_act_qspec, None, None
    )
    quantize_stage = Quantize(quantizer, quantization_config)
    pipeline.change_args("quantize", quantize_stage)

    # Check that we get the additional (dq -> q
    pipeline.add_stage_after(
        "export", pipeline.tester.check_count, {"torch.ops.quantized_decomposed": 8}
    )
    pipeline.run()


@common.parametrize("test_data", Add.test_data)
@common.XfailIfNoCorstone300
def test_add_tensor_u55_INT(test_data: input_t1):
    pipeline = EthosU55PipelineINT[input_t1](
        Add(), test_data(), aten_op, exir_op, run_on_fvp=True
    )
    pipeline.run()


@common.parametrize("test_data", Add.test_data)
@common.XfailIfNoCorstone320
def test_add_tensor_u85_INT(test_data: input_t1):
    pipeline = EthosU85PipelineINT[input_t1](
        Add(), test_data(), aten_op, exir_op, run_on_fvp=True
    )
    pipeline.run()


@common.parametrize("test_data", Add2.test_data)
def test_add_tensor_tosa_FP_2(test_data: input_t2):
    pipeline = TosaPipelineFP[input_t2](Add2(), test_data(), aten_op, exir_op)
    pipeline.run()


@common.parametrize("test_data", Add3.test_data)
def test_add_tensor_tosa_FP_3(test_data: input_t2):
    pipeline = TosaPipelineFP[input_t2](Add3(), test_data(), aten_op, exir_op)
    pipeline.run()


@common.parametrize("test_data", Add3.test_data)
def test_add_tensor_tosa_INT_3(test_data: input_t2):
    pipeline = TosaPipelineINT[input_t2](Add3(), test_data(), aten_op, exir_op, qtol=0)
    pipeline.run()


@common.parametrize("test_data", Add2.test_data)
def test_add_tensor_tosa_INT_2(test_data: input_t2):
    pipeline = TosaPipelineINT[input_t2](Add2(), test_data(), aten_op, exir_op, qtol=0)
    pipeline.run()


@common.parametrize("test_data", Add2.test_data)
@common.XfailIfNoCorstone300
def test_add_tensor_u55_INT_2(test_data: input_t2):
    pipeline = EthosU55PipelineINT[input_t2](
        Add2(), test_data(), aten_op, exir_op, run_on_fvp=True
    )
    pipeline.run()


@common.parametrize("test_data", Add2.test_data)
@common.XfailIfNoCorstone320
def test_add_tensor_u85_INT_2(test_data: input_t2):
    pipeline = EthosU85PipelineINT[input_t2](
        Add2(), test_data(), aten_op, exir_op, run_on_fvp=True
    )
    pipeline.run()


@common.parametrize("test_data", Add.test_data)
@common.SkipIfNoModelConverter
def test_add_tensor_vgf_FP(test_data: input_t1):
    pipeline = VgfPipeline[input_t1](
        Add(),
        test_data(),
        aten_op,
        exir_op,
        tosa_version="TOSA-1.0+FP",
        run_on_vulkan_runtime=True,
    )
    try:
        pipeline.run()
    except FileNotFoundError as e:
        pytest.skip(f"VKML executor_runner not found - not built - skip {e}")


@common.parametrize("test_data", Add.test_data)
@common.SkipIfNoModelConverter
def test_add_tensor_vgf_INT(test_data: input_t1):
    pipeline = VgfPipeline[input_t1](
        Add(),
        test_data(),
        aten_op,
        exir_op,
        tosa_version="TOSA-1.0+INT",
        run_on_vulkan_runtime=True,
    )
    try:
        pipeline.run()
    except FileNotFoundError as e:
        pytest.skip(f"VKML executor_runner not found - not built - skip {e}")


def get_symmetric_a16w8_add_quantizer(per_channel_quantization=False):
    tosa_version = conftest.get_option("tosa_version")
    tosa_profiles = {
        "1.0": TosaSpecification.create_from_string("TOSA-1.0+INT+int16"),
    }

    quantizer = TOSAQuantizer(tosa_profiles[tosa_version])
    quantizer.set_global(
        get_symmetric_a16w8_quantization_config(is_per_channel=per_channel_quantization)
    )

    return Quantize(
        quantizer,
        get_symmetric_a16w8_quantization_config(
            is_per_channel=per_channel_quantization
        ),
    )


@common.parametrize("test_data", Add.test_data)
@pytest.mark.xfail(
<<<<<<< HEAD
    reason="missing int16 add ops support; fails at TOSA reference model with Unsupported operation type or rank. See: https://github.com/pytorch/executorch/issues/13969"
=======
    reason="missing int16 add ops support; fails at TOSA reference model with Unsupported operation type or rank. See: https://github.com/pytorch/executorch/issues/13730"
>>>>>>> 0b784126
)
def test_add_tensor_16a8w_tosa_INT(test_data: input_t1):
    """Test add operation with 16A8W quantization (16-bit activations, 8-bit weights)"""
    per_channel_quantization = False

    pipeline = TosaPipelineINT[input_t1](
        Add(),
        test_data(),
        aten_op,
        exir_op=[],
        per_channel_quantization=per_channel_quantization,
        use_to_edge_transform_and_lower=True,
        tosa_extensions=["int16"],
    )

    pipeline.change_args(
        "quantize",
        get_symmetric_a16w8_add_quantizer(
            per_channel_quantization=per_channel_quantization
        ),
    )
    pipeline.run()


@common.parametrize("test_data", Add.test_data)
@common.XfailIfNoCorstone300
@pytest.mark.xfail(
    reason="Vela compilation fails with 'Invalid arguments' for int16 add operations. See: https://github.com/pytorch/executorch/issues/13730"
)
def test_add_tensor_16a8w_u55_INT16(test_data: input_t1):
    """Test add operation with 16A8W quantization on U55 (16-bit activations, 8-bit weights)"""
    per_channel_quantization = False

    pipeline = EthosU55PipelineINT[input_t1](
        Add(),
        test_data(),
        aten_op,
        exir_op,
        per_channel_quantization=per_channel_quantization,
        use_to_edge_transform_and_lower=True,
        run_on_fvp=True,
    )

    pipeline.change_args(
        "quantize",
        get_symmetric_a16w8_add_quantizer(
            per_channel_quantization=per_channel_quantization
        ),
    )
    pipeline.run()


@common.parametrize("test_data", Add.test_data)
@common.XfailIfNoCorstone320
@pytest.mark.xfail(
    reason="Vela compilation fails with 'Invalid arguments' for int16 add operations. See: https://github.com/pytorch/executorch/issues/13730"
)
def test_add_tensor_16a8w_u85_INT16(test_data: input_t1):
    """Test add operation with 16A8W quantization on U85 (16-bit activations, 8-bit weights)"""
    per_channel_quantization = False

    pipeline = EthosU85PipelineINT[input_t1](
        Add(),
        test_data(),
        aten_op,
        exir_op,
        per_channel_quantization=per_channel_quantization,
        use_to_edge_transform_and_lower=True,
        run_on_fvp=True,
    )

    pipeline.change_args(
        "quantize",
        get_symmetric_a16w8_add_quantizer(
            per_channel_quantization=per_channel_quantization
        ),
    )
    pipeline.run()<|MERGE_RESOLUTION|>--- conflicted
+++ resolved
@@ -255,11 +255,7 @@
 
 @common.parametrize("test_data", Add.test_data)
 @pytest.mark.xfail(
-<<<<<<< HEAD
-    reason="missing int16 add ops support; fails at TOSA reference model with Unsupported operation type or rank. See: https://github.com/pytorch/executorch/issues/13969"
-=======
     reason="missing int16 add ops support; fails at TOSA reference model with Unsupported operation type or rank. See: https://github.com/pytorch/executorch/issues/13730"
->>>>>>> 0b784126
 )
 def test_add_tensor_16a8w_tosa_INT(test_data: input_t1):
     """Test add operation with 16A8W quantization (16-bit activations, 8-bit weights)"""
