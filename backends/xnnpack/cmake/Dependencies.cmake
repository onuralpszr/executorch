# Copyright (c) Meta Platforms, Inc. and affiliates.
# All rights reserved.
#
# This source code is licensed under the BSD-style license found in the
# LICENSE file in the root directory of this source tree.

# The logic is copied from
# https://github.com/pytorch/pytorch/blob/main/cmake/Dependencies.cmake
set(THIRD_PARTY_ROOT "${CMAKE_CURRENT_SOURCE_DIR}/third-party")

# --- XNNPACK

# Setting this global PIC flag for all XNNPACK targets. This is needed for
# Object libraries within XNNPACK which must be PIC to successfully link this
# static libXNNPACK
set(ORIGINAL_CMAKE_POSITION_INDEPENDENT_CODE_FLAG
    ${CMAKE_POSITION_INDEPENDENT_CODE}
)
set(CMAKE_POSITION_INDEPENDENT_CODE ON)

set(XNNPACK_SOURCE_DIR "${THIRD_PARTY_ROOT}/XNNPACK")
set(XNNPACK_INCLUDE_DIR "${XNNPACK_SOURCE_DIR}/include")
set(XNNPACK_LIBRARY_TYPE
    "static"
    CACHE STRING ""
)
set(XNNPACK_BUILD_BENCHMARKS
    OFF
    CACHE BOOL ""
)
set(XNNPACK_BUILD_TESTS
    OFF
    CACHE BOOL ""
)
set(XNNPACK_ENABLE_AVXVNNI
    OFF
    CACHE BOOL ""
)
# Work around observed failure:
# https://github.com/pytorch/executorch/pull/10362#issuecomment-2906391232
set(XNNPACK_ENABLE_AVX512VNNIGFNI
    OFF
    CACHE BOOL ""
)

if(EXECUTORCH_XNNPACK_ENABLE_KLEIDI)
  set(XNNPACK_ENABLE_KLEIDIAI
      ON
      CACHE BOOL ""
  )
else()
  set(XNNPACK_ENABLE_KLEIDIAI
      OFF
      CACHE BOOL ""
  )
endif()

set(XNNPACK_BUILD_ALL_MICROKERNELS
    OFF
    CACHE BOOL ""
)
add_subdirectory("${XNNPACK_SOURCE_DIR}")
include_directories(SYSTEM ${XNNPACK_INCLUDE_DIR})
list(APPEND xnnpack_third_party XNNPACK)
install(
  TARGETS xnnpack-microkernels-prod
<<<<<<< HEAD
=======
  EXPORT ExecuTorchTargets
>>>>>>> e2d07f60
  LIBRARY DESTINATION ${CMAKE_INSTALL_LIBDIR}
  ARCHIVE DESTINATION ${CMAKE_INSTALL_LIBDIR}
  PUBLIC_HEADER DESTINATION ${CMAKE_INSTALL_INCLUDEDIR}
)

if(EXECUTORCH_XNNPACK_ENABLE_KLEIDI)
  if(TARGET kleidiai)
    install(
      TARGETS kleidiai
<<<<<<< HEAD
=======
      EXPORT ExecuTorchTargets
>>>>>>> e2d07f60
      LIBRARY DESTINATION ${CMAKE_INSTALL_LIBDIR}
      ARCHIVE DESTINATION ${CMAKE_INSTALL_LIBDIR}
      PUBLIC_HEADER DESTINATION ${CMAKE_INSTALL_INCLUDEDIR}
    )
  endif()
endif()

# Revert PIC Flag to what it originally was
set(CMAKE_POSITION_INDEPENDENT_CODE
    ${ORIGINAL_CMAKE_POSITION_INDEPENDENT_CODE_FLAG}
)<|MERGE_RESOLUTION|>--- conflicted
+++ resolved
@@ -64,10 +64,7 @@
 list(APPEND xnnpack_third_party XNNPACK)
 install(
   TARGETS xnnpack-microkernels-prod
-<<<<<<< HEAD
-=======
   EXPORT ExecuTorchTargets
->>>>>>> e2d07f60
   LIBRARY DESTINATION ${CMAKE_INSTALL_LIBDIR}
   ARCHIVE DESTINATION ${CMAKE_INSTALL_LIBDIR}
   PUBLIC_HEADER DESTINATION ${CMAKE_INSTALL_INCLUDEDIR}
@@ -77,10 +74,7 @@
   if(TARGET kleidiai)
     install(
       TARGETS kleidiai
-<<<<<<< HEAD
-=======
       EXPORT ExecuTorchTargets
->>>>>>> e2d07f60
       LIBRARY DESTINATION ${CMAKE_INSTALL_LIBDIR}
       ARCHIVE DESTINATION ${CMAKE_INSTALL_LIBDIR}
       PUBLIC_HEADER DESTINATION ${CMAKE_INSTALL_INCLUDEDIR}
