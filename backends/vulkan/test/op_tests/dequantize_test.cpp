/*
 * Copyright (c) Meta Platforms, Inc. and affiliates.
 * All rights reserved.
 *
 * This source code is licensed under the BSD-style license found in the
 * LICENSE file in the root directory of this source tree.
 */

#include <gtest/gtest.h>

#include <ATen/ATen.h>

#include <executorch/backends/vulkan/runtime/api/api.h>
#include <executorch/backends/vulkan/runtime/graph/ComputeGraph.h>
#include <executorch/backends/vulkan/runtime/graph/ops/OperatorRegistry.h>

#include <executorch/extension/aten_util/make_aten_functor_from_et_functor.h>
#include <executorch/extension/kernel_util/make_boxed_from_unboxed_functor.h>

#include <cassert>
#include <iostream>

namespace torch {
namespace executor {
namespace native {

// Forward declarations of the functions we're testing
Tensor& dequantize_per_tensor_out(
    const Tensor& input,
    double scale,
    int64_t zero_point,
    int64_t quant_min,
    int64_t quant_max,
    ScalarType dtype,
    executorch::aten::optional<ScalarType> out_dtype,
    Tensor& out);

Tensor& dequantize_per_token_out(
    const Tensor& input,
    const Tensor& scale,
    const Tensor& zero_points,
    int64_t quant_min,
    int64_t quant_max,
    ScalarType dtype,
    ScalarType out_dtype,
    Tensor& out);

// Wrapper function for dequantize_per_tensor_out without context
Tensor& dequantize_per_tensor_out_no_context(
    const Tensor& input,
    double scale,
    int64_t zero_point,
    int64_t quant_min,
    int64_t quant_max,
    ScalarType dtype,
    executorch::aten::optional<ScalarType> out_dtype,
    Tensor& out) {
  return torch::executor::native::dequantize_per_tensor_out(
      input, scale, zero_point, quant_min, quant_max, dtype, out_dtype, out);
}

// Wrapper function for dequantize_per_token_out without context
Tensor& dequantize_per_token_out_no_context(
    const Tensor& input,
    const Tensor& scale,
    const Tensor& zero_points,
    int64_t quant_min,
    int64_t quant_max,
    ScalarType dtype,
    ScalarType out_dtype,
    Tensor& out) {
  return torch::executor::native::dequantize_per_token_out(
      input, scale, zero_points, quant_min, quant_max, dtype, out_dtype, out);
}

// ATen wrapper for dequantize_per_tensor
at::Tensor dequantize_per_tensor_aten(
    const at::Tensor& input,
    double scale,
    int64_t zero_point,
    int64_t quant_min,
    int64_t quant_max,
    at::ScalarType dtype,
    at::ScalarType out_dtype) {
  auto out = at::empty_like(input, out_dtype);
  // Convert at::ScalarType to executorch::ScalarType
  ScalarType et_dtype;
  ScalarType et_out_dtype;

  switch (dtype) {
    case at::kByte:
      et_dtype = ScalarType::Byte;
      break;
    case at::kChar:
      et_dtype = ScalarType::Char;
      break;
    case at::kShort:
      et_dtype = ScalarType::Short;
      break;
    case at::kInt:
      et_dtype = ScalarType::Int;
      break;
    case at::kLong:
      et_dtype = ScalarType::Long;
      break;
    default:
      throw std::runtime_error("Unsupported dtype");
  }

  switch (out_dtype) {
    case at::kHalf:
      et_out_dtype = ScalarType::Half;
      break;
    case at::kFloat:
      et_out_dtype = ScalarType::Float;
      break;
    case at::kDouble:
      et_out_dtype = ScalarType::Double;
      break;
    default:
      throw std::runtime_error("Unsupported out_dtype");
  }

  executorch::aten::optional<ScalarType> opt_et_out_dtype(et_out_dtype);

  WRAP_TO_ATEN(dequantize_per_tensor_out_no_context, 7)
  (input,
   scale,
   zero_point,
   quant_min,
   quant_max,
   et_dtype,
   opt_et_out_dtype,
   out);
  return out;
}

// ATen wrapper for dequantize_per_token
at::Tensor dequantize_per_token_aten(
    const at::Tensor& input,
    const at::Tensor& scale,
    const at::Tensor& zero_points,
    int64_t quant_min,
    int64_t quant_max,
    at::ScalarType dtype,
    at::ScalarType out_dtype) {
  auto out = at::empty_like(input, out_dtype);
  // Convert at::ScalarType to executorch::ScalarType
  ScalarType et_dtype;
  ScalarType et_out_dtype;

  switch (dtype) {
    case at::kByte:
      et_dtype = ScalarType::Byte;
      break;
    case at::kChar:
      et_dtype = ScalarType::Char;
      break;
    case at::kShort:
      et_dtype = ScalarType::Short;
      break;
    case at::kInt:
      et_dtype = ScalarType::Int;
      break;
    case at::kLong:
      et_dtype = ScalarType::Long;
      break;
    default:
      throw std::runtime_error("Unsupported dtype");
  }

  switch (out_dtype) {
    case at::kHalf:
      et_out_dtype = ScalarType::Half;
      break;
    case at::kFloat:
      et_out_dtype = ScalarType::Float;
      break;
    case at::kDouble:
      et_out_dtype = ScalarType::Double;
      break;
    default:
      throw std::runtime_error("Unsupported out_dtype");
  }

  WRAP_TO_ATEN(dequantize_per_token_out_no_context, 7)
  (input,
   scale,
   zero_points,
   quant_min,
   quant_max,
   et_dtype,
   et_out_dtype,
   out);
  return out;
}

} // namespace native
} // namespace executor
} // namespace torch

//
// Test functions
//

// Helper function to get the name of a ScalarType for better error messages
std::string scalar_type_name(c10::ScalarType dtype) {
  switch (dtype) {
    case c10::kLong:
      return "c10::kLong";
    case c10::kShort:
      return "c10::kShort";
    case c10::kComplexHalf:
      return "c10::kComplexHalf";
    case c10::kComplexFloat:
      return "c10::kComplexFloat";
    case c10::kComplexDouble:
      return "c10::kComplexDouble";
    case c10::kBool:
      return "c10::kBool";
    case c10::kQInt8:
      return "c10::kQInt8";
    case c10::kQUInt8:
      return "c10::kQUInt8";
    case c10::kQInt32:
      return "c10::kQInt32";
    case c10::kBFloat16:
      return "c10::kBFloat16";
    case c10::kQUInt4x2:
      return "c10::kQUInt4x2";
    case c10::kQUInt2x4:
      return "c10::kQUInt2x4";
    default:
      return "Unknown(" + std::to_string(static_cast<int>(dtype)) + ")";
  }
}

vkcompute::vkapi::ScalarType from_at_scalartype(c10::ScalarType at_scalartype) {
  using namespace vkcompute;
  switch (at_scalartype) {
    case c10::kFloat:
      return vkapi::kFloat;
    case c10::kHalf:
      return vkapi::kHalf;
    case c10::kInt:
      return vkapi::kInt;
    case c10::kLong:
      // We don't have inherent vkapi::kLong, use kInt instead
      return vkapi::kInt;
    case c10::kChar:
      return vkapi::kChar;
    case c10::kByte:
      return vkapi::kByte;
    case c10::kDouble:
      return vkapi::kDouble;
    case c10::kShort:
      return vkapi::kShort;
    case c10::kUInt16:
      return vkapi::kUInt16;
    default:
      VK_THROW(
          "Unsupported at::ScalarType: ",
          scalar_type_name(at_scalartype),
          " (",
          static_cast<int>(at_scalartype),
          ")");
  }
}

void check_dequantize_args(
    int64_t quant_min,
    int64_t quant_max,
    c10::ScalarType in_dtype,
    c10::ScalarType out_dtype) {
  using namespace vkcompute;

  // Check that quant_min <= quant_max
  VK_CHECK_COND(
      quant_min <= quant_max,
      "quant_min must be <= quant_max, got quant_min: ",
      quant_min,
      " quant_max: ",
      quant_max);

  // Check that input dtype is a quantized type
  switch (in_dtype) {
    case c10::kByte:
    case c10::kChar:
    case c10::kShort:
    case c10::kInt:
    case c10::kLong:
      break;
    default:
      VK_THROW(
          "Unsupported input dtype: ",
          scalar_type_name(in_dtype),
          " (",
          static_cast<int>(in_dtype),
          ")");
  }

  // Check that output dtype is a floating point type
  switch (out_dtype) {
    case c10::kHalf:
    case c10::kFloat:
    case c10::kDouble:
      break;
    default:
      VK_THROW(
          "Unsupported output dtype: ",
          scalar_type_name(out_dtype),
          " (",
          static_cast<int>(out_dtype),
          ")");
  }
}

//
// Reference Implementation
//

/*
 * Reference implementation of dequantize_per_tensor
 */
at::Tensor dequantize_per_tensor_reference_impl(
    const at::Tensor& input,
    double scale,
    int64_t zero_point,
    int64_t quant_min,
    int64_t quant_max,
    at::ScalarType dtype,
    at::ScalarType out_dtype) {
  // Create output tensor with the target dtype
  at::Tensor out = at::empty_like(input, out_dtype);

  // Dequantize the input tensor
  at::Tensor int_input = input.to(at::kInt);
  at::Tensor flat_input = int_input.flatten();
  at::Tensor flat_out = out.flatten();

  for (int i = 0; i < flat_input.numel(); i++) {
    int64_t qvalue = flat_input[i].item<int64_t>();
    float value = static_cast<float>((qvalue - zero_point) * scale);

    if (out_dtype == at::kFloat) {
      flat_out[i] = value;
    } else if (out_dtype == at::kDouble) {
      flat_out[i] = static_cast<double>(value);
    }
  }

  return out.reshape(input.sizes());
}

/*
 * Reference implementation of dequantize_per_token
 */
at::Tensor dequantize_per_token_reference_impl(
    const at::Tensor& input,
    const at::Tensor& scale,
    const at::Tensor& zero_point,
    int64_t quant_min,
    int64_t quant_max,
    at::ScalarType dtype,
    at::ScalarType out_dtype) {
  // Create output tensor with the target dtype
  at::Tensor out = at::empty_like(input, out_dtype);

  // Calculate number of tokens
  int num_tokens = 1;
  for (int i = 0; i < input.dim() - 1; i++) {
    num_tokens *= input.size(i);
  }

  // Verify that the number of tokens matches the size of scale and zero_point
  // tensors
  assert(num_tokens == scale.numel());
  assert(num_tokens == zero_point.numel());

  // Reshape input to [num_tokens, last_dim]
  at::Tensor reshaped_input = input.reshape({num_tokens, input.size(-1)});
  at::Tensor reshaped_out = out.reshape({num_tokens, input.size(-1)});

  // Dequantize each token separately
  for (int token_idx = 0; token_idx < num_tokens; token_idx++) {
    // Use float for scale since Vulkan doesn't support double
    float token_scale = scale[token_idx].item<float>();
    // Use int for zero_point since Vulkan doesn't support int64_t
    int token_zero_point = zero_point[token_idx].item<int>();

    // Dequantize the token
    for (int i = 0; i < input.size(-1); i++) {
      int qvalue;
      if (dtype == at::kByte) {
        qvalue = static_cast<int>(reshaped_input[token_idx][i].item<uint8_t>());
      } else if (dtype == at::kChar) {
        qvalue = static_cast<int>(reshaped_input[token_idx][i].item<int8_t>());
      } else if (dtype == at::kShort) {
        qvalue = static_cast<int>(reshaped_input[token_idx][i].item<int16_t>());
      } else if (dtype == at::kInt) {
        qvalue = reshaped_input[token_idx][i].item<int32_t>();
      } else if (dtype == at::kLong) {
        qvalue = static_cast<int>(reshaped_input[token_idx][i].item<int64_t>());
      } else {
        throw std::runtime_error("Unsupported input dtype");
      }

      float value = (qvalue - token_zero_point) * token_scale;

      if (out_dtype == at::kFloat) {
        reshaped_out[token_idx][i] = value;
      } else if (out_dtype == at::kDouble) {
        reshaped_out[token_idx][i] = static_cast<double>(value);
      }
    }
  }

  return out;
}

// Forward declaration of implementation functions
void test_vulkan_dequantize_per_tensor_impl(
    const std::vector<int>& input_sizes,
    float scale,
    int zero_point,
    int64_t quant_min,
    int64_t quant_max,
    at::ScalarType dtype,
    at::ScalarType out_dtype,
    const vkcompute::utils::StorageType in_storage,
    const vkcompute::utils::StorageType out_storage);

void test_vulkan_dequantize_per_token_impl(
    const std::vector<int>& input_sizes,
    const std::vector<float>& scales,
    const std::vector<int>& zero_points,
    int64_t quant_min,
    int64_t quant_max,
    at::ScalarType dtype,
    at::ScalarType out_dtype,
    const vkcompute::utils::StorageType in_storage,
    const vkcompute::utils::StorageType out_storage);

// Wrapper function to test both buffer and texture storage types
void test_vulkan_dequantize_per_tensor(
    const std::vector<int>& input_sizes,
    float scale,
    int zero_point,
    int64_t quant_min,
    int64_t quant_max,
    at::ScalarType dtype,
    at::ScalarType out_dtype) {
  // Test with buffer storage
  test_vulkan_dequantize_per_tensor_impl(
      input_sizes,
      scale,
      zero_point,
      quant_min,
      quant_max,
      dtype,
      out_dtype,
      vkcompute::utils::kBuffer,
      vkcompute::utils::kBuffer);

  // Test with texture storage
  test_vulkan_dequantize_per_tensor_impl(
      input_sizes,
      scale,
      zero_point,
      quant_min,
      quant_max,
      dtype,
      out_dtype,
      vkcompute::utils::kTexture3D,
      vkcompute::utils::kTexture3D);
}

// Wrapper function to test both buffer and texture storage types
void test_vulkan_dequantize_per_token(
    const std::vector<int>& input_sizes,
    const std::vector<float>& scales,
    const std::vector<int>& zero_points,
    int64_t quant_min,
    int64_t quant_max,
    at::ScalarType dtype,
    at::ScalarType out_dtype) {
  // Test with buffer storage
  test_vulkan_dequantize_per_token_impl(
      input_sizes,
      scales,
      zero_points,
      quant_min,
      quant_max,
      dtype,
      out_dtype,
      vkcompute::utils::kBuffer,
      vkcompute::utils::kBuffer);

  // Test with texture storage
  test_vulkan_dequantize_per_token_impl(
      input_sizes,
      scales,
      zero_points,
      quant_min,
      quant_max,
      dtype,
      out_dtype,
      vkcompute::utils::kTexture3D,
      vkcompute::utils::kTexture3D);
}

void test_reference_dequantize_per_tensor(
    const std::vector<int>& input_sizes,
    float scale,
    int zero_point,
    int64_t quant_min,
    int64_t quant_max,
    at::ScalarType dtype,
    at::ScalarType out_dtype) {
  check_dequantize_args(quant_min, quant_max, dtype, out_dtype);
  std::vector<int64_t> input_sizes_int64(
      input_sizes.begin(), input_sizes.end());

  // Create a quantized input tensor with values from quant_min to quant_max
  at::Tensor input;
  if (dtype == at::kByte) {
    input = at::zeros(input_sizes_int64, at::device(at::kCPU).dtype(at::kByte));
  } else if (dtype == at::kChar) {
    input = at::zeros(input_sizes_int64, at::device(at::kCPU).dtype(at::kChar));
  } else if (dtype == at::kShort) {
    input =
        at::zeros(input_sizes_int64, at::device(at::kCPU).dtype(at::kShort));
  } else if (dtype == at::kInt) {
    input = at::zeros(input_sizes_int64, at::device(at::kCPU).dtype(at::kInt));
  } else {
    input = at::zeros(input_sizes_int64, at::device(at::kCPU).dtype(at::kLong));
  }

  // Fill with a simple pattern: values from quant_min to quant_max in steps
  float step = 1.0f;
  if (input.numel() > 1) {
    step = static_cast<float>(quant_max - quant_min) / (input.numel() - 1);
  }

  auto flat_input = input.flatten();
  for (int i = 0; i < flat_input.numel(); i++) {
    int64_t qvalue = quant_min + i * step;
    if (dtype == at::kByte) {
      flat_input[i] = static_cast<uint8_t>(qvalue);
    } else if (dtype == at::kChar) {
      flat_input[i] = static_cast<int8_t>(qvalue);
    } else if (dtype == at::kShort) {
      flat_input[i] = static_cast<int16_t>(qvalue);
    } else if (dtype == at::kInt) {
      flat_input[i] = static_cast<int32_t>(qvalue);
    } else if (dtype == at::kLong) {
      flat_input[i] = static_cast<int64_t>(qvalue);
    }
  }

  // Reshape back to original dimensions
  input = flat_input.reshape(input_sizes_int64);

  // Get reference output
  at::Tensor reference_out = dequantize_per_tensor_reference_impl(
      input, scale, zero_point, quant_min, quant_max, dtype, out_dtype);

  // Get implementation output
  at::Tensor impl_out = torch::executor::native::dequantize_per_tensor_aten(
      input, scale, zero_point, quant_min, quant_max, dtype, out_dtype);

  // Compare outputs
  const bool output_correct = at::allclose(reference_out, impl_out);
  if (!output_correct) {
    std::cout << "\n"
              << "Failed with parameters: " << std::endl;
    std::cout << "  scale: " << scale << std::endl;
    std::cout << "  zero_point: " << zero_point << std::endl;
    std::cout << "  quant_min: " << quant_min << std::endl;
    std::cout << "  quant_max: " << quant_max << std::endl;
    std::cout << "  input dtype: " << dtype << std::endl;
    std::cout << "  output dtype: " << out_dtype << std::endl;

    std::cout << "input:" << std::endl;
    std::cout << input << std::endl;
    std::cout << "reference:" << std::endl;
    std::cout << reference_out << std::endl;
    std::cout << "implementation:" << std::endl;
    std::cout << impl_out << std::endl;
  }

  ASSERT_TRUE(output_correct);
}

void test_vulkan_dequantize_per_tensor_impl(
    const std::vector<int>& input_sizes,
    float scale,
    int zero_point,
    int64_t quant_min,
    int64_t quant_max,
    at::ScalarType dtype,
    at::ScalarType out_dtype,
    const vkcompute::utils::StorageType in_storage,
    const vkcompute::utils::StorageType out_storage) {
  check_dequantize_args(quant_min, quant_max, dtype, out_dtype);
  std::vector<int64_t> input_sizes_int64(
      input_sizes.begin(), input_sizes.end());

  // Create a quantized input tensor with values from quant_min to quant_max
  at::Tensor input;
  if (dtype == at::kByte) {
    input = at::zeros(input_sizes_int64, at::device(at::kCPU).dtype(at::kByte));
  } else if (dtype == at::kChar) {
    input = at::zeros(input_sizes_int64, at::device(at::kCPU).dtype(at::kChar));
  } else if (dtype == at::kShort) {
    input =
        at::zeros(input_sizes_int64, at::device(at::kCPU).dtype(at::kShort));
  } else if (dtype == at::kInt) {
    input = at::zeros(input_sizes_int64, at::device(at::kCPU).dtype(at::kInt));
  } else {
    input = at::zeros(input_sizes_int64, at::device(at::kCPU).dtype(at::kLong));
  }

  // Fill with a simple pattern: values from quant_min to quant_max in steps
  float step = 1.0f;
  if (input.numel() > 1) {
    step = static_cast<float>(quant_max - quant_min) / (input.numel() - 1);
  }

  auto flat_input = input.flatten();
  for (int i = 0; i < flat_input.numel(); i++) {
    int64_t qvalue = quant_min + i * step;
    if (dtype == at::kByte) {
      flat_input[i] = static_cast<uint8_t>(qvalue);
    } else if (dtype == at::kChar) {
      flat_input[i] = static_cast<int8_t>(qvalue);
    } else if (dtype == at::kShort) {
      flat_input[i] = static_cast<int16_t>(qvalue);
    } else if (dtype == at::kInt) {
      flat_input[i] = static_cast<int32_t>(qvalue);
    } else if (dtype == at::kLong) {
      flat_input[i] = static_cast<int64_t>(qvalue);
    }
  }

  // Reshape back to original dimensions
  input = flat_input.reshape(input_sizes_int64);

  // Get reference output
  at::Tensor reference_out =
      torch::executor::native::dequantize_per_tensor_aten(
          input, scale, zero_point, quant_min, quant_max, dtype, out_dtype);

  // Build Vulkan dequantize_per_tensor graph
  using namespace vkcompute;

  GraphConfig config;
  config.set_storage_type_override(in_storage);
  ComputeGraph graph(config);

  IOValueRef r_input = graph.add_input_tensor(
      input.sizes().vec(), from_at_scalartype(dtype), in_storage);

  const ValueRef r_scale = graph.add_scalar<double>(scale);
  const ValueRef r_zero_point = graph.add_scalar<int64_t>(zero_point);
  const ValueRef r_quant_min = graph.add_scalar<int64_t>(quant_min);
  const ValueRef r_quant_max = graph.add_scalar<int64_t>(quant_max);

  const ValueRef r_out = graph.add_tensor(
      input.sizes().vec(), from_at_scalartype(out_dtype), out_storage);

  VK_GET_OP_FN("dequantize_per_tensor.default")
  (graph,
   {
       r_input.value,
       r_scale,
       r_zero_point,
       r_quant_min,
       r_quant_max,
       r_out,
   });

  ValueRef staging_out = graph.set_output_tensor(r_out);

  graph.prepare();
  graph.encode_prepack();
  graph.prepack();
  graph.encode_execute();

  // Run Vulkan dequantize_per_tensor
  graph.copy_into_staging(
      r_input.staging, input.const_data_ptr(), input.numel());

  graph.execute();

  at::Tensor vk_out = at::empty_like(reference_out).contiguous();
  graph.copy_from_staging(
      staging_out, vk_out.mutable_data_ptr(), vk_out.numel());

  // Compare outputs
  const bool output_correct = at::allclose(reference_out, vk_out);
  if (!output_correct) {
    std::cout << "\n"
              << "Failed with parameters: " << std::endl;
    std::cout << "  scale: " << scale << std::endl;
    std::cout << "  zero_point: " << zero_point << std::endl;
    std::cout << "  quant_min: " << quant_min << std::endl;
    std::cout << "  quant_max: " << quant_max << std::endl;
    std::cout << "  storage type: "
              << (in_storage == vkcompute::utils::kBuffer ? "buffer"
                                                          : "texture")
              << std::endl;
    std::cout << "  input dtype: " << dtype << std::endl;
    std::cout << "  output dtype: " << out_dtype << std::endl;

    std::cout << "input:" << std::endl;
    std::cout << input << std::endl;
    std::cout << "reference:" << std::endl;
    std::cout << reference_out << std::endl;
    std::cout << "vulkan:" << std::endl;
    std::cout << vk_out << std::endl;
  }

  ASSERT_TRUE(output_correct);
}

// Test cases for dequantize_per_tensor
TEST(
    VulkanDequantizePerTensorTest,
    test_reference_dequantize_per_tensor_uint8_to_float) {
  test_reference_dequantize_per_tensor(
      {2, 3, 4}, // input sizes
      0.1, // scale
      5, // zero_point
      0, // quant_min
      255, // quant_max
      at::kByte, // input dtype
      at::kFloat); // output dtype
}

TEST(
    VulkanDequantizePerTensorTest,
    test_reference_dequantize_per_tensor_int8_to_float) {
  test_reference_dequantize_per_tensor(
      {3, 4, 5}, // input sizes
      0.05, // scale
      0, // zero_point
      -128, // quant_min
      127, // quant_max
      at::kChar, // input dtype
      at::kFloat); // output dtype
}

<<<<<<< HEAD
// Vulkan test cases for dequantize_per_tensor
TEST(
    VulkanDequantizePerTensorTest,
    test_vulkan_dequantize_per_tensor_uint8_to_float) {
  test_vulkan_dequantize_per_tensor(
      {2, 3, 4}, // input sizes
      0.1, // scale
      5, // zero_point
      0, // quant_min
      255, // quant_max
      at::kByte, // input dtype
      at::kFloat); // output dtype
}

TEST(
    VulkanDequantizePerTensorTest,
    test_vulkan_dequantize_per_tensor_int8_to_float) {
  test_vulkan_dequantize_per_tensor(
      {3, 4, 5}, // input sizes
      0.05, // scale
      0, // zero_point
      -128, // quant_min
      127, // quant_max
      at::kChar, // input dtype
      at::kFloat); // output dtype
}

TEST(
    VulkanDequantizePerTensorTest,
    test_vulkan_dequantize_per_tensor_int32_to_float) {
  test_vulkan_dequantize_per_tensor(
      {2, 4, 3}, // input sizes
      0.0001, // scale
      100, // zero_point
      -2147483648, // quant_min
      2147483647, // quant_max
      at::kInt, // input dtype
=======
TEST(
    VulkanDequantizePerTensorTest,
    test_reference_dequantize_per_tensor_int16_to_float) {
  test_reference_dequantize_per_tensor(
      {2, 2, 3}, // input sizes
      0.001, // scale
      -10, // zero_point
      -32768, // quant_min
      32767, // quant_max
      at::kShort, // input dtype
>>>>>>> 1bd0e453
      at::kFloat); // output dtype
}

void test_reference_dequantize_per_token(
    const std::vector<int>& input_sizes,
    const std::vector<float>& scales,
    const std::vector<int>& zero_points,
    int64_t quant_min,
    int64_t quant_max,
    at::ScalarType dtype,
    at::ScalarType out_dtype) {
  check_dequantize_args(quant_min, quant_max, dtype, out_dtype);
  int num_tokens = 1;
  for (int i = 0; i < input_sizes.size() - 1; i++) {
    num_tokens *= input_sizes[i];
  }

  ASSERT_EQ(num_tokens, scales.size());
  ASSERT_EQ(num_tokens, zero_points.size());

  // Create input tensor with quantized values
  std::vector<int64_t> input_sizes_int64(
      input_sizes.begin(), input_sizes.end());
  at::Tensor input;
  if (dtype == at::kByte) {
    input = at::zeros(input_sizes_int64, at::device(at::kCPU).dtype(at::kByte));
  } else if (dtype == at::kChar) {
    input = at::zeros(input_sizes_int64, at::device(at::kCPU).dtype(at::kChar));
  } else if (dtype == at::kShort) {
    input =
        at::zeros(input_sizes_int64, at::device(at::kCPU).dtype(at::kShort));
  } else if (dtype == at::kInt) {
    input = at::zeros(input_sizes_int64, at::device(at::kCPU).dtype(at::kInt));
  } else {
    input = at::zeros(input_sizes_int64, at::device(at::kCPU).dtype(at::kLong));
  }

  // Fill with a simple pattern: values from quant_min to quant_max in steps
  at::Tensor reshaped_input = input.reshape({num_tokens, input.size(-1)});
  for (int token_idx = 0; token_idx < num_tokens; token_idx++) {
    float step = 1.0f;
    if (input.size(-1) > 1) {
      step = static_cast<float>(quant_max - quant_min) / (input.size(-1) - 1);
    }

    for (int i = 0; i < input.size(-1); i++) {
      int64_t qvalue = quant_min + i * step;
      if (dtype == at::kByte) {
        reshaped_input[token_idx][i] = static_cast<uint8_t>(qvalue);
      } else if (dtype == at::kChar) {
        reshaped_input[token_idx][i] = static_cast<int8_t>(qvalue);
      } else if (dtype == at::kShort) {
        reshaped_input[token_idx][i] = static_cast<int16_t>(qvalue);
      } else if (dtype == at::kInt) {
        reshaped_input[token_idx][i] = static_cast<int32_t>(qvalue);
      } else if (dtype == at::kLong) {
        reshaped_input[token_idx][i] = static_cast<int64_t>(qvalue);
      }
    }
  }

  // Reshape back to original dimensions
  input = reshaped_input.reshape(input_sizes_int64);

  // Create scale and zero_point tensors
  at::Tensor scale_tensor =
      at::tensor(scales, at::device(at::kCPU).dtype(at::kFloat));
  at::Tensor zero_point_tensor =
      at::tensor(zero_points, at::device(at::kCPU).dtype(at::kLong));

  // Get reference output
  at::Tensor reference_out = dequantize_per_token_reference_impl(
      input,
      scale_tensor,
      zero_point_tensor,
      quant_min,
      quant_max,
      dtype,
      out_dtype);

  // Get implementation output
  at::Tensor impl_out = torch::executor::native::dequantize_per_token_aten(
      input,
      scale_tensor,
      zero_point_tensor,
      quant_min,
      quant_max,
      dtype,
      out_dtype);

  // Compare outputs
  const bool output_correct = at::allclose(reference_out, impl_out);
  if (!output_correct) {
    std::cout << "\n"
              << "Failed with parameters: " << std::endl;
    std::cout << "  scale(s):";
    for (size_t i = 0; i < scales.size(); i++) {
      std::cout << " " << scales[i] << " ";
    }
    std::cout << "" << std::endl;
    std::cout << "  zero_point(s):";
    for (size_t i = 0; i < zero_points.size(); i++) {
      std::cout << " " << zero_points[i] << " ";
    }
    std::cout << "" << std::endl;
    std::cout << "  quant_min: " << quant_min << std::endl;
    std::cout << "  quant_max: " << quant_max << std::endl;
    std::cout << "  input dtype: " << dtype << std::endl;
    std::cout << "  output dtype: " << out_dtype << std::endl;

    std::cout << "input:" << std::endl;
    std::cout << input << std::endl;
    std::cout << "reference:" << std::endl;
    std::cout << reference_out << std::endl;
    std::cout << "implementation:" << std::endl;
    std::cout << impl_out << std::endl;
  }

  ASSERT_TRUE(output_correct);
}

void test_vulkan_dequantize_per_token_impl(
    const std::vector<int>& input_sizes,
    const std::vector<float>& scales,
    const std::vector<int>& zero_points,
    int64_t quant_min,
    int64_t quant_max,
    at::ScalarType dtype,
    at::ScalarType out_dtype,
    const vkcompute::utils::StorageType in_storage,
    const vkcompute::utils::StorageType out_storage) {
  check_dequantize_args(quant_min, quant_max, dtype, out_dtype);
  int num_tokens = 1;
  for (int i = 0; i < input_sizes.size() - 1; i++) {
    num_tokens *= input_sizes[i];
  }

  ASSERT_EQ(num_tokens, scales.size());
  ASSERT_EQ(num_tokens, zero_points.size());

  // Create input tensor with quantized values
  std::vector<int64_t> input_sizes_int64(
      input_sizes.begin(), input_sizes.end());
  at::Tensor input;
  if (dtype == at::kByte) {
    input = at::zeros(input_sizes_int64, at::device(at::kCPU).dtype(at::kByte));
  } else if (dtype == at::kChar) {
    input = at::zeros(input_sizes_int64, at::device(at::kCPU).dtype(at::kChar));
  } else if (dtype == at::kShort) {
    input =
        at::zeros(input_sizes_int64, at::device(at::kCPU).dtype(at::kShort));
  } else if (dtype == at::kInt) {
    input = at::zeros(input_sizes_int64, at::device(at::kCPU).dtype(at::kInt));
  } else {
    input = at::zeros(input_sizes_int64, at::device(at::kCPU).dtype(at::kLong));
  }

  // Fill with a simple pattern: values from quant_min to quant_max in steps
  at::Tensor reshaped_input = input.reshape({num_tokens, input.size(-1)});
  for (int token_idx = 0; token_idx < num_tokens; token_idx++) {
    float step = 1.0f;
    if (input.size(-1) > 1) {
      step = static_cast<float>(quant_max - quant_min) / (input.size(-1) - 1);
    }

    for (int i = 0; i < input.size(-1); i++) {
      int64_t qvalue = quant_min + i * step;
      if (dtype == at::kByte) {
        reshaped_input[token_idx][i] = static_cast<uint8_t>(qvalue);
      } else if (dtype == at::kChar) {
        reshaped_input[token_idx][i] = static_cast<int8_t>(qvalue);
      } else if (dtype == at::kShort) {
        reshaped_input[token_idx][i] = static_cast<int16_t>(qvalue);
      } else if (dtype == at::kInt) {
        reshaped_input[token_idx][i] = static_cast<int32_t>(qvalue);
      } else if (dtype == at::kLong) {
        reshaped_input[token_idx][i] = static_cast<int64_t>(qvalue);
      }
    }
  }

  // Reshape back to original dimensions
  input = reshaped_input.reshape(input_sizes_int64);

  // Create scale and zero_point tensors
  at::Tensor scale_tensor =
      at::tensor(scales, at::device(at::kCPU).dtype(at::kFloat));
  at::Tensor zero_point_tensor =
      at::tensor(zero_points, at::device(at::kCPU).dtype(at::kLong));

  // Get reference output
  at::Tensor reference_out = torch::executor::native::dequantize_per_token_aten(
      input,
      scale_tensor,
      zero_point_tensor,
      quant_min,
      quant_max,
      dtype,
      out_dtype);

  // Build Vulkan dequantize_per_token graph
  using namespace vkcompute;

  GraphConfig config;
  config.set_storage_type_override(in_storage);
  ComputeGraph graph(config);

  IOValueRef r_input = graph.add_input_tensor(
      input.sizes().vec(), from_at_scalartype(dtype), in_storage);
  IOValueRef r_scale = graph.add_input_tensor(
      scale_tensor.sizes().vec(), vkapi::kFloat, in_storage);
  IOValueRef r_zero_point = graph.add_input_tensor(
      zero_point_tensor.sizes().vec(), vkapi::kInt, in_storage);

  const ValueRef r_quant_min = graph.add_scalar<int64_t>(quant_min);
  const ValueRef r_quant_max = graph.add_scalar<int64_t>(quant_max);

  const ValueRef r_out = graph.add_tensor(
      input.sizes().vec(), from_at_scalartype(out_dtype), out_storage);

  VK_GET_OP_FN("dequantize_per_token.default")
  (graph,
   {
       r_input.value,
       r_scale.value,
       r_zero_point.value,
       r_quant_min,
       r_quant_max,
       r_out,
   });

  ValueRef staging_out = graph.set_output_tensor(r_out);

  graph.prepare();
  graph.encode_prepack();
  graph.prepack();
  graph.encode_execute();

  // Copy input data to GPU
  graph.copy_into_staging(
      r_input.staging, input.const_data_ptr(), input.numel());

  // Convert scale tensor to float and copy to GPU
  at::Tensor scale_float = scale_tensor.to(at::kFloat);
  graph.copy_into_staging(
      r_scale.staging, scale_float.const_data_ptr(), scale_float.numel());

  // Convert zero_point tensor to int and copy to GPU
  at::Tensor zero_point_int = zero_point_tensor.to(at::kInt);
  graph.copy_into_staging(
      r_zero_point.staging,
      zero_point_int.const_data_ptr(),
      zero_point_int.numel());

  // Execute the graph
  graph.execute();

  // Copy output data back to CPU
  at::Tensor vk_out = at::empty_like(reference_out).contiguous();
  graph.copy_from_staging(
      staging_out, vk_out.mutable_data_ptr(), vk_out.numel());

  // Compare outputs
  const bool output_correct = at::allclose(reference_out, vk_out);
  if (!output_correct) {
    std::cout << "\n"
              << "Failed with parameters: " << std::endl;
    std::cout << "  scale(s):";
    for (size_t i = 0; i < scales.size(); i++) {
      std::cout << " " << scales[i] << " ";
    }
    std::cout << "" << std::endl;
    std::cout << "  zero_point(s):";
    for (size_t i = 0; i < zero_points.size(); i++) {
      std::cout << " " << zero_points[i] << " ";
    }
    std::cout << "" << std::endl;
    std::cout << "  quant_min: " << quant_min << std::endl;
    std::cout << "  quant_max: " << quant_max << std::endl;
    std::cout << "  storage type: "
              << (in_storage == vkcompute::utils::kBuffer ? "buffer"
                                                          : "texture")
              << std::endl;
    std::cout << "  input dtype: " << dtype << std::endl;
    std::cout << "  output dtype: " << out_dtype << std::endl;

    std::cout << "input:" << std::endl;
    std::cout << input << std::endl;
    std::cout << "reference:" << std::endl;
    std::cout << reference_out << std::endl;
    std::cout << "vulkan:" << std::endl;
    std::cout << vk_out << std::endl;
  }

  ASSERT_TRUE(output_correct);
}

// Test cases for dequantize_per_token
TEST(
    VulkanDequantizePerTokenTest,
    test_reference_dequantize_per_token_uint8_to_float) {
  std::vector<float> scales = {0.1, 0.2, 0.3, 0.4, 0.5, 0.6};
  std::vector<int> zero_points = {5, 10, 15, 20, 25, 30};

  test_reference_dequantize_per_token(
      {2, 3, 4}, // input sizes (2*3=6 tokens)
      scales,
      zero_points,
      0, // quant_min
      255, // quant_max
      at::kByte, // input dtype
      at::kFloat); // output dtype
}

TEST(
    VulkanDequantizePerTokenTest,
    test_reference_dequantize_per_token_int8_to_float) {
  std::vector<float> scales = {0.05, 0.1, 0.15, 0.2};
  std::vector<int> zero_points = {0, -5, 5, 10};

  test_reference_dequantize_per_token(
      {2, 2, 5}, // input sizes (2*2=4 tokens)
      scales,
      zero_points,
      -128, // quant_min
      127, // quant_max
      at::kChar, // input dtype
      at::kFloat); // output dtype
}

<<<<<<< HEAD
// Vulkan test cases for dequantize_per_token
TEST(
    VulkanDequantizePerTokenTest,
    test_vulkan_dequantize_per_token_uint8_to_float) {
  std::vector<float> scales = {0.1, 0.2, 0.3, 0.4, 0.5, 0.6};
  std::vector<int> zero_points = {5, 10, 15, 20, 25, 30};
=======
TEST(
    VulkanDequantizePerTokenTest,
    test_reference_dequantize_per_token_int16_to_float) {
  std::vector<float> scales = {
      0.001, 0.002, 0.003, 0.004, 0.005, 0.006, 0.007, 0.008};
  std::vector<int> zero_points = {-10, 0, 10, 20, -20, -15, 15, 25};
>>>>>>> 1bd0e453

  test_vulkan_dequantize_per_token(
      {2, 3, 4}, // input sizes (2*3=6 tokens)
      scales,
      zero_points,
      0, // quant_min
      255, // quant_max
      at::kByte, // input dtype
      at::kFloat); // output dtype
}

TEST(
    VulkanDequantizePerTokenTest,
    test_vulkan_dequantize_per_token_int8_to_float) {
  std::vector<float> scales = {0.05, 0.1, 0.15, 0.0};
  std::vector<int> zero_points = {0, -5, 5, 10};

  test_vulkan_dequantize_per_token(
      {2, 2, 5}, // input sizes (2*2=4 tokens)
      scales,
      zero_points,
      -128, // quant_min
      127, // quant_max
      at::kChar, // input dtype
      at::kFloat); // output dtype
}

TEST(
    VulkanDequantizePerTokenTest,
    test_vulkan_dequantize_per_token_int32_to_float) {
  std::vector<float> scales = {0.0001, 0.0002, 0.0003, 0.0};
  std::vector<int> zero_points = {100, -100, 50, -50};

  test_vulkan_dequantize_per_token(
      {2, 2, 8}, // input sizes (2*2=4 tokens)
      scales,
      zero_points,
      -2147483648, // quant_min
      2147483647, // quant_max
      at::kInt, // input dtype
      at::kFloat); // output dtype
}<|MERGE_RESOLUTION|>--- conflicted
+++ resolved
@@ -751,8 +751,6 @@
       at::kFloat); // output dtype
 }
 
-<<<<<<< HEAD
-// Vulkan test cases for dequantize_per_tensor
 TEST(
     VulkanDequantizePerTensorTest,
     test_vulkan_dequantize_per_tensor_uint8_to_float) {
@@ -770,7 +768,7 @@
     VulkanDequantizePerTensorTest,
     test_vulkan_dequantize_per_tensor_int8_to_float) {
   test_vulkan_dequantize_per_tensor(
-      {3, 4, 5}, // input sizes
+      {3, 4}, // input sizes
       0.05, // scale
       0, // zero_point
       -128, // quant_min
@@ -783,24 +781,12 @@
     VulkanDequantizePerTensorTest,
     test_vulkan_dequantize_per_tensor_int32_to_float) {
   test_vulkan_dequantize_per_tensor(
-      {2, 4, 3}, // input sizes
+      {2, 4, 3, 12}, // input sizes
       0.0001, // scale
       100, // zero_point
       -2147483648, // quant_min
       2147483647, // quant_max
       at::kInt, // input dtype
-=======
-TEST(
-    VulkanDequantizePerTensorTest,
-    test_reference_dequantize_per_tensor_int16_to_float) {
-  test_reference_dequantize_per_tensor(
-      {2, 2, 3}, // input sizes
-      0.001, // scale
-      -10, // zero_point
-      -32768, // quant_min
-      32767, // quant_max
-      at::kShort, // input dtype
->>>>>>> 1bd0e453
       at::kFloat); // output dtype
 }
 
@@ -1131,24 +1117,14 @@
       at::kFloat); // output dtype
 }
 
-<<<<<<< HEAD
-// Vulkan test cases for dequantize_per_token
 TEST(
     VulkanDequantizePerTokenTest,
     test_vulkan_dequantize_per_token_uint8_to_float) {
   std::vector<float> scales = {0.1, 0.2, 0.3, 0.4, 0.5, 0.6};
   std::vector<int> zero_points = {5, 10, 15, 20, 25, 30};
-=======
-TEST(
-    VulkanDequantizePerTokenTest,
-    test_reference_dequantize_per_token_int16_to_float) {
-  std::vector<float> scales = {
-      0.001, 0.002, 0.003, 0.004, 0.005, 0.006, 0.007, 0.008};
-  std::vector<int> zero_points = {-10, 0, 10, 20, -20, -15, 15, 25};
->>>>>>> 1bd0e453
 
   test_vulkan_dequantize_per_token(
-      {2, 3, 4}, // input sizes (2*3=6 tokens)
+      {2, 3, 6}, // input sizes (2*3=6 tokens)
       scales,
       zero_points,
       0, // quant_min
@@ -1160,11 +1136,11 @@
 TEST(
     VulkanDequantizePerTokenTest,
     test_vulkan_dequantize_per_token_int8_to_float) {
-  std::vector<float> scales = {0.05, 0.1, 0.15, 0.0};
-  std::vector<int> zero_points = {0, -5, 5, 10};
+  std::vector<float> scales = {0.05, 0.0};
+  std::vector<int> zero_points = {10, -5};
 
   test_vulkan_dequantize_per_token(
-      {2, 2, 5}, // input sizes (2*2=4 tokens)
+      {2, 2}, // input sizes (2*2=4 tokens)
       scales,
       zero_points,
       -128, // quant_min
@@ -1176,11 +1152,12 @@
 TEST(
     VulkanDequantizePerTokenTest,
     test_vulkan_dequantize_per_token_int32_to_float) {
-  std::vector<float> scales = {0.0001, 0.0002, 0.0003, 0.0};
-  std::vector<int> zero_points = {100, -100, 50, -50};
+  std::vector<float> scales = {
+      0.0001, 0.0002, 0.0003, 0.0, 0.0011, 0.0102, 0.1003, 0.0};
+  std::vector<int> zero_points = {100, -100, 50, -50, 12, -6, 4, -24};
 
   test_vulkan_dequantize_per_token(
-      {2, 2, 8}, // input sizes (2*2=4 tokens)
+      {2, 2, 2, 12}, // input sizes (2*2=4 tokens)
       scales,
       zero_points,
       -2147483648, // quant_min
