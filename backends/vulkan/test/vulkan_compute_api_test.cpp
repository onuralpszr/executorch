--- conflicted
+++ resolved
@@ -3325,10 +3325,7 @@
 
 utils::uvec3 pick_dynamic_dispatch_local_wg_size(
     ComputeGraph* graph,
-<<<<<<< HEAD
-=======
     const vkapi::ShaderInfo& shader,
->>>>>>> 879eee05
     const utils::uvec3& global_workgroup_size,
     const std::vector<ArgGroup>& args,
     const std::vector<ValueRef>& resize_args) {
