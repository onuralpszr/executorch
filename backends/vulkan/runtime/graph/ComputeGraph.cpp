--- conflicted
+++ resolved
@@ -756,7 +756,6 @@
       vkapi::ComputePipelineCache::Hasher>();
 }
 
-<<<<<<< HEAD
 void ComputeGraph::submit_current_cmd(const bool final_use, bool wait) {
   if (wait) {
     // Submit and wait for command buffer
@@ -767,29 +766,6 @@
   } else {
     context_->submit_cmd_to_gpu(VK_NULL_HANDLE, final_use);
   }
-}
-
-void ComputeGraph::encode_prepack() {
-  for (std::unique_ptr<PrepackNode>& node : prepack_nodes_) {
-    node->encode(this);
-  }
-}
-
-void ComputeGraph::prepack() {
-  // Submit and execute the command buffer
-  submit_current_cmd(/*final_use = */ true, /*wait = */ true);
-  context_->flush();
-=======
-void ComputeGraph::submit_current_cmd(const bool final_use) {
-  context_->submit_cmd_to_gpu(VK_NULL_HANDLE, final_use);
-}
-
-void ComputeGraph::submit_current_cmd_and_wait(const bool final_use) {
-  vkapi::VulkanFence fence = context_->fences().get_fence();
-  context_->submit_cmd_to_gpu(fence.get_submit_handle(), final_use);
-  fence.wait();
-  context_->fences().return_fence(fence);
->>>>>>> a421626e
 }
 
 void ComputeGraph::prepack() {
@@ -804,10 +780,6 @@
     size_t threshold = submitted ? config_.prepack_threshold_nbytes
                                  : config_.prepack_initial_threshold_nbytes;
     if (not_terminal && staging_nbytes_in_cmd_ > threshold) {
-<<<<<<< HEAD
-      submit_current_cmd(/*final_use=*/true, /*wait=*/true);
-      context_->flush();
-=======
       // If reducing peak memory usage, wait for the current command buffer to
       // finish executing and flush to recycle the staging memory. This will
       // reduce peak memory usage, but will slightly increase load latency.
@@ -815,12 +787,11 @@
       // proceed. This results in lower load latency at the cost of higher peak
       // memory usage.
       if (reduce_peak_memory) {
-        submit_current_cmd_and_wait();
+        submit_current_cmd(/*final_use=*/true, /*wait=*/true);
         context_->flush();
       } else {
-        submit_current_cmd();
+        submit_current_cmd(/*final_use=*/true, /*wait=*/false);
       }
->>>>>>> a421626e
       staging_nbytes_in_cmd_ = 0;
       context_->set_cmd();
       submitted = true;
