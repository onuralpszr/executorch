--- conflicted
+++ resolved
@@ -113,13 +113,7 @@
   vkapi::ShaderInfo shader = get_tensor_to_nchw_shader(
       *graph.get_tensor(in_tensor), graph.int8_buffers_enabled());
 
-<<<<<<< HEAD
-  utils::uvec3 global_wg_size = graph.create_global_wg_size(in_tensor);
-
   std::vector<PushConstantDataInfo> pcs;
-=======
-  vkapi::ParamsBindList ubos;
->>>>>>> af0a246b
   if (graph.is_buffer_storage(in_tensor)) {
     pcs = {
         graph.sizes_pc_of(in_tensor),
@@ -130,13 +124,7 @@
   }
 
   if (is_bitw8_shader(shader)) {
-<<<<<<< HEAD
-    uint32_t buffer_len = graph.get_staging(out_staging)->numel() / 4;
-    global_wg_size = {buffer_len, 1, 1};
     pcs.push_back(graph.numel_pc_of(in_tensor));
-=======
-    ubos.append({graph.numel_ubo(in_tensor)});
->>>>>>> af0a246b
   }
 
   graph.execute_nodes().emplace_back(new DynamicDispatchNode(
