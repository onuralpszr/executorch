--- conflicted
+++ resolved
@@ -54,7 +54,7 @@
 const std::string kBitw8PrefixStr = "bitw8_image_to_nchw_nobitw8buffer";
 
 bool is_bitw8_shader(const vkapi::ShaderInfo& shader) {
-  const auto size = shader.kernel_name.size();
+  const auto size = kBitw8PrefixStr.size();
   const std::string& shader_prefix_str = shader.kernel_name.substr(0, size);
   return shader_prefix_str == kBitw8PrefixStr;
 }
@@ -88,11 +88,7 @@
   // output buffer. Therefore, the global work group size for this shader will
   // be the number of elements in the output buffer divided by 4, as opposed to
   // the extents of the input texture.
-<<<<<<< HEAD
   if (is_bitw8_shader(shader)) {
-=======
-  if (shader.kernel_name == "int8_image_to_nchw_noint8") {
->>>>>>> dc147b54
     uint32_t buffer_len = graph.get_staging(out_staging)->numel() / 4;
     global_wg_size = {buffer_len, 1, 1};
     ubos.append({graph.numel_ubo(in_tensor)});
