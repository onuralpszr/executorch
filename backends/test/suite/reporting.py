--- conflicted
+++ resolved
@@ -5,8 +5,8 @@
 from functools import reduce
 from typing import TextIO
 
-
 from executorch.backends.test.harness.error_statistics import ErrorStatistics
+
 
 class TestResult(IntEnum):
     """Represents the result of a test case run, indicating success or a specific failure reason."""
@@ -101,7 +101,7 @@
 
     error: Exception | None
     """ The Python exception object, if any. """
-    
+
     tensor_error_statistics: list[ErrorStatistics]
     """ 
     Statistics about the error between the backend and reference outputs. Each element of this list corresponds to
@@ -206,15 +206,19 @@
     field_names += (s.capitalize() for s in param_names)
 
     # Add tensor error statistic field names for each output index.
-    max_outputs = max(len(s.tensor_error_statistics) for s in summary.test_case_summaries)
+    max_outputs = max(
+        len(s.tensor_error_statistics) for s in summary.test_case_summaries
+    )
     for i in range(max_outputs):
-        field_names.extend([
-            f"Output {i} Error Max",
-            f"Output {i} Error MAE",
-            f"Output {i} Error MSD",
-            f"Output {i} Error L2",
-            f"Output {i} SQNR",
-        ])
+        field_names.extend(
+            [
+                f"Output {i} Error Max",
+                f"Output {i} Error MAE",
+                f"Output {i} Error MSD",
+                f"Output {i} Error L2",
+                f"Output {i} SQNR",
+            ]
+        )
 
     writer = csv.DictWriter(output, field_names)
     writer.writeheader()
@@ -228,11 +232,8 @@
             "Result": record.result.display_name(),
         }
         if record.params is not None:
-<<<<<<< HEAD
-            row.update({
-                k.capitalize(): v for k, v in record.params.items()
-            })
-            
+            row.update({k.capitalize(): v for k, v in record.params.items()})
+
         for output_idx, error_stats in enumerate(record.tensor_error_statistics):
             row[f"Output {output_idx} Error Max"] = error_stats.error_max
             row[f"Output {output_idx} Error MAE"] = error_stats.error_mae
@@ -240,7 +241,4 @@
             row[f"Output {output_idx} Error L2"] = error_stats.error_l2_norm
             row[f"Output {output_idx} SQNR"] = error_stats.sqnr
 
-=======
-            row.update({k.capitalize(): v for k, v in record.params.items()})
->>>>>>> 32f54b0d
         writer.writerow(row)