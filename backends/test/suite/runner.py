--- conflicted
+++ resolved
@@ -112,11 +112,8 @@
         # AssertionErrors to catch output mismatches, but this might catch more than that.
         try:
             tester.run_method_and_compare_outputs(
-<<<<<<< HEAD
+                inputs=None if generate_random_test_inputs else inputs,
                 statistics_callback=lambda stats: error_statistics.append(stats)
-=======
-                inputs=None if generate_random_test_inputs else inputs
->>>>>>> f1db3a06
             )
         except AssertionError as e:
             return build_result(TestResult.OUTPUT_MISMATCH_FAIL, e)
