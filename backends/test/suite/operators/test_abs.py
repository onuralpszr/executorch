# Copyright (c) Meta Platforms, Inc. and affiliates.
# All rights reserved.
#
# This source code is licensed under the BSD-style license found in the
# LICENSE file in the root directory of this source tree.

# pyre-unsafe


import torch
from executorch.backends.test.suite.flow import TestFlow

from executorch.backends.test.suite.operators import (
    dtype_test,
    operator_test,
    OperatorTest,
)


class AbsModel(torch.nn.Module):
    def __init__(self):
        super().__init__()

    def forward(self, x):
        return torch.abs(x)


@operator_test
class TestAbs(OperatorTest):
    @dtype_test
    def test_abs_dtype(self, flow: TestFlow, dtype) -> None:
        # Test with different dtypes
        model = AbsModel().to(dtype)
        self._test_op(model, (torch.rand(10, 10).to(dtype) * 2 - 1,), flow)

    def test_abs_shapes(self, flow: TestFlow) -> None:
        # Test with different tensor shapes

        # 1D tensor
        self._test_op(AbsModel(), (torch.randn(20),), flow)

        # 2D tensor
        self._test_op(AbsModel(), (torch.randn(5, 10),), flow)

        # 3D tensor
        self._test_op(AbsModel(), (torch.randn(3, 4, 5),), flow)

    def test_abs_edge_cases(self, flow: TestFlow) -> None:
        # Test edge cases

        # Tensor with infinity
        x = (torch.tensor([float("inf"), float("-inf"), 1.0, -1.0]),)
        self._test_op(AbsModel(), (x,), flow, generate_random_test_inputs=False)

        # Tensor with NaN
<<<<<<< HEAD
        x = (torch.tensor([float("nan"), 1.0, -1.0]),)
        self._test_op(AbsModel(), (x,), flow, generate_random_test_inputs=False)

    def test_abs_scalar(self, flow: TestFlow) -> None:
        # Test with scalar input (1-element tensor)
        self._test_op(
            AbsModel(), (torch.tensor([-5.0]),), flow, generate_random_test_inputs=False
        )
        self._test_op(
            AbsModel(), (torch.tensor([5.0]),), flow, generate_random_test_inputs=False
        )
        self._test_op(
            AbsModel(), (torch.tensor([0.0]),), flow, generate_random_test_inputs=False
        )
=======
        x = torch.tensor([float("nan"), 1.0, -1.0])
        self._test_op(AbsModel(), (x,), flow, generate_random_test_inputs=False)
>>>>>>> 261d4f64
<|MERGE_RESOLUTION|>--- conflicted
+++ resolved
@@ -53,22 +53,5 @@
         self._test_op(AbsModel(), (x,), flow, generate_random_test_inputs=False)
 
         # Tensor with NaN
-<<<<<<< HEAD
         x = (torch.tensor([float("nan"), 1.0, -1.0]),)
-        self._test_op(AbsModel(), (x,), flow, generate_random_test_inputs=False)
-
-    def test_abs_scalar(self, flow: TestFlow) -> None:
-        # Test with scalar input (1-element tensor)
-        self._test_op(
-            AbsModel(), (torch.tensor([-5.0]),), flow, generate_random_test_inputs=False
-        )
-        self._test_op(
-            AbsModel(), (torch.tensor([5.0]),), flow, generate_random_test_inputs=False
-        )
-        self._test_op(
-            AbsModel(), (torch.tensor([0.0]),), flow, generate_random_test_inputs=False
-        )
-=======
-        x = torch.tensor([float("nan"), 1.0, -1.0])
-        self._test_op(AbsModel(), (x,), flow, generate_random_test_inputs=False)
->>>>>>> 261d4f64
+        self._test_op(AbsModel(), (x,), flow, generate_random_test_inputs=False)