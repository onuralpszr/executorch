--- conflicted
+++ resolved
@@ -8,13 +8,13 @@
 
 
 import torch
+from executorch.backends.test.suite.flow import TestFlow
 
-<<<<<<< HEAD
-from executorch.backends.test.suite.operators import dtype_test, operator_test, OperatorTest
-=======
-from executorch.backends.test.suite import dtype_test, operator_test, OperatorTest
->>>>>>> 1af1d119
-from executorch.backends.test.suite.flow import TestFlow
+from executorch.backends.test.suite.operators import (
+    dtype_test,
+    operator_test,
+    OperatorTest,
+)
 
 
 class Model(torch.nn.Module):
