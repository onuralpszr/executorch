# Copyright (c) Meta Platforms, Inc. and affiliates.
# All rights reserved.
# Copyright 2024-2025 Arm Limited and/or its affiliates.
#
# This source code is licensed under the BSD-style license found in the
# LICENSE file in the root directory of this source tree.

#
# Simple CMake build system for runtime components.
#
# ### One-time setup ###
#
# Configure the CMake build system. It's good practice to do this whenever
# cloning or pulling the upstream repo. Once this is done, you don't need to do
# it again until you pull from the upstream repo again.
#
# NOTE: Build options can be configured by passing arguments to cmake. For
# example, to enable the EXECUTORCH_BUILD_XNNPACK option, change the cmake
# command to 'cmake -DEXECUTORCH_BUILD_XNNPACK=ON ..'.
#[[
  (rm -rf cmake-out \
    && mkdir cmake-out \
    && cd cmake-out \
    && cmake ..)
]]
#
# ### Build ###
#
# NOTE: The `-j` argument specifies how many jobs/processes to use when
# building, and tends to speed up the build significantly. It's typical to use
# "core count + 1" as the `-j` value.
# ~~~
# cmake --build cmake-out -j9
# ~~~
#
# ### Editing this file ###
#
# This file should be formatted with
# ~~~
# cmake-format -i CMakeLists.txt
# ~~~
# It should also be checked with a linter via
# ~~~
# cmake-lint CMakeLists.txt
# ~~~
#

# TODO Lower to 3.24 when XNNPACK dependency is updated to include
# https://github.com/google/XNNPACK/commit/c690daa67f883e1b627aadf7684c06797e9a0684
cmake_minimum_required(VERSION 3.29)
project(executorch)

include(${PROJECT_SOURCE_DIR}/tools/cmake/common/preset.cmake)
include(${PROJECT_SOURCE_DIR}/tools/cmake/Utils.cmake)
include(CMakeDependentOption)
include(ExternalProject)

if(NOT CMAKE_CXX_STANDARD)
  set(CMAKE_CXX_STANDARD 17)
endif()
announce_configured_options(CMAKE_CXX_STANDARD)

if(NOT CMAKE_SYSTEM_PROCESSOR)
  set(CMAKE_SYSTEM_PROCESSOR ${CMAKE_HOST_SYSTEM_PROCESSOR})
endif()
announce_configured_options(CMAKE_SYSTEM_PROCESSOR)

if(NOT CMAKE_BUILD_TYPE)
  set(CMAKE_BUILD_TYPE Debug)
endif()
announce_configured_options(CMAKE_BUILD_TYPE)

if(NOT PYTHON_EXECUTABLE)
  resolve_python_executable()
endif()
announce_configured_options(PYTHON_EXECUTABLE)

if(NOT BUCK2)
  resolve_buck2()
endif()
announce_configured_options(BUCK2)

announce_configured_options(CMAKE_CXX_COMPILER_ID)
announce_configured_options(CMAKE_TOOLCHAIN_FILE)
announce_configured_options(BUILD_TESTING)

load_build_preset()
include(${PROJECT_SOURCE_DIR}/tools/cmake/preset/default.cmake)

# Enable ccache if available
find_program(CCACHE_PROGRAM ccache)
if(CCACHE_PROGRAM)
  set(CMAKE_CXX_COMPILER_LAUNCHER "${CCACHE_PROGRAM}")
  set(CMAKE_C_COMPILER_LAUNCHER "${CCACHE_PROGRAM}")
  message(STATUS "ccache found and enabled for faster builds")
else()
  message(STATUS "ccache not found, builds will not be cached")
endif()
announce_configured_options(CCACHE_PROGRAM)

set(CMAKE_EXPORT_COMPILE_COMMANDS ON)

# Setup RPATH. See
# https://gitlab.kitware.com/cmake/community/-/wikis/doc/cmake/RPATH-handling
# Use separate rpaths during build and install phases
set(CMAKE_SKIP_BUILD_RPATH OFF)
# Don't use the install-rpath during the build phase
set(CMAKE_BUILD_WITH_INSTALL_RPATH ON)
# Automatically add all linked folders that are NOT in the build directory to
# the rpath (per library?)
#
# TODO: Doesn't work for us right now because we are not installing .so's into
# the correct locations. For example we have libcustom_ops_aot_lib.so depending
# on _portable_lib.so, which was eventually put under
# <site-packages>/executorch/extension/pybindings/ but this rpath is not
# automatically added because at build time it seems `portable_lib` is being
# built under the same directory, so no extra rpath is being added. To properly
# fix this we need to install `portable_lib` into the correct path.
set(CMAKE_INSTALL_RPATH_USE_LINK_PATH ON)
# ------------------------------ OPTIONS -------------------------------------
# WARNING: Please don't add example specific options in this CMakeLists.txt.
# Instead please use `find_package(executorch REQUIRED)` in the example
# directory and add a new executable in the example `CMakeLists.txt`.

if(NOT EXECUTORCH_ENABLE_LOGGING)
  # Avoid pulling in the logging strings, which can be large. Note that this
  # will set the compiler flag for all targets in this directory, and for all
  # subdirectories included after this point.
  add_definitions(-DET_LOG_ENABLED=0)
endif()

add_definitions(-DET_MIN_LOG_LEVEL=${ET_MIN_LOG_LEVEL})

if(NOT EXECUTORCH_ENABLE_PROGRAM_VERIFICATION)
  # Avoid pulling in the flatbuffer data verification logic, which can add about
  # 20kB. Note that this will set the compiler flag for all targets in this
  # directory, and for all subdirectories included after this point.
  add_definitions(-DET_ENABLE_PROGRAM_VERIFICATION=0)
endif()

if(EXECUTORCH_ENABLE_EVENT_TRACER)
  add_definitions(-DET_EVENT_TRACER_ENABLED)
endif()

# -ffunction-sections -fdata-sections: breaks function and data into sections so
# they can be properly gc'd. -s: strip symbol.
set(CMAKE_CXX_FLAGS_RELEASE
    "-ffunction-sections -fdata-sections ${CMAKE_CXX_FLAGS_RELEASE}"
)
if(CMAKE_CXX_COMPILER_ID STREQUAL "GNU")
  set(CMAKE_CXX_FLAGS_RELEASE "${CMAKE_CXX_FLAGS_RELEASE} -s")
endif()

if(EXECUTORCH_OPTIMIZE_SIZE)
  # -Os: Optimize for size.
  set(CMAKE_CXX_FLAGS_RELEASE "${CMAKE_CXX_FLAGS_RELEASE} -Os")
else()
  # -O2: Moderate opt.
  set(CMAKE_CXX_FLAGS_RELEASE "-O2 ${CMAKE_CXX_FLAGS_RELEASE}")
endif()

if(EXECUTORCH_BUILD_TESTS)
  include(CTest)
else()
  # It looks like some of our third-party deps will try to turn this on if it's
  # not explicitly set, leading to confusing behavior.
  set(BUILD_TESTING OFF)
endif()

add_subdirectory(third-party)

if(NOT DEFINED FXDIV_SOURCE_DIR)
  set(ORIGINAL_CMAKE_POSITION_INDEPENDENT_CODE_FLAG
      ${CMAKE_POSITION_INDEPENDENT_CODE}
  )
  set(FXDIV_SOURCE_DIR "backends/xnnpack/third-party/FXdiv")
  add_subdirectory("${FXDIV_SOURCE_DIR}")
  set(CMAKE_POSITION_INDEPENDENT_CODE
      ${ORIGINAL_CMAKE_POSITION_INDEPENDENT_CODE_FLAG}
  )
endif()

if(EXECUTORCH_BUILD_CPUINFO)
  # --- cpuinfo
  set(ORIGINAL_CMAKE_POSITION_INDEPENDENT_CODE_FLAG
      ${CMAKE_POSITION_INDEPENDENT_CODE}
  )
  set(CMAKE_POSITION_INDEPENDENT_CODE ON)
  set(CPUINFO_SOURCE_DIR "backends/xnnpack/third-party/cpuinfo")
  set(CPUINFO_BUILD_TOOLS
      OFF
      CACHE BOOL ""
  )
  set(CPUINFO_BUILD_UNIT_TESTS
      OFF
      CACHE BOOL ""
  )
  set(CPUINFO_BUILD_MOCK_TESTS
      OFF
      CACHE BOOL ""
  )
  set(CPUINFO_BUILD_BENCHMARKS
      OFF
      CACHE BOOL ""
  )
  set(CPUINFO_LIBRARY_TYPE
      "static"
      CACHE STRING ""
  )
  set(CPUINFO_LOG_LEVEL
      "error"
      CACHE STRING ""
  )
  set(CLOG_SOURCE_DIR "${CPUINFO_SOURCE_DIR}/deps/clog")
  add_subdirectory("${CPUINFO_SOURCE_DIR}")
  set(CMAKE_POSITION_INDEPENDENT_CODE
      ${ORIGINAL_CMAKE_POSITION_INDEPENDENT_CODE_FLAG}
  )
endif()

if(EXECUTORCH_BUILD_PTHREADPOOL)
  # --- pthreadpool
  set(ORIGINAL_CMAKE_POSITION_INDEPENDENT_CODE_FLAG
      ${CMAKE_POSITION_INDEPENDENT_CODE}
  )
  set(CMAKE_POSITION_INDEPENDENT_CODE ON)
  set(PTHREADPOOL_SOURCE_DIR "backends/xnnpack/third-party/pthreadpool")
  set(PTHREADPOOL_BUILD_TESTS
      OFF
      CACHE BOOL ""
  )
  set(PTHREADPOOL_BUILD_BENCHMARKS
      OFF
      CACHE BOOL ""
  )
  set(PTHREADPOOL_LIBRARY_TYPE
      "static"
      CACHE STRING ""
  )
  set(PTHREADPOOL_ALLOW_DEPRECATED_API
      ON
      CACHE BOOL ""
  )
  if(APPLE)
    set(PTHREADPOOL_SYNC_PRIMITIVE
        "condvar"
        CACHE STRING ""
    )
  endif()
  add_subdirectory("${PTHREADPOOL_SOURCE_DIR}")
  set(CMAKE_POSITION_INDEPENDENT_CODE
      ${ORIGINAL_CMAKE_POSITION_INDEPENDENT_CODE_FLAG}
  )
endif()

# TODO(dbort): Fix these warnings and remove this flag.
set(_common_compile_options -Wno-deprecated-declarations -fPIC)

# Let files say "include <executorch/path/to/header.h>".
# TODO(#6475): This requires/assumes that the repo lives in a directory named
# exactly `executorch`. Check the assumption first. Remove this check once we
# stop relying on the assumption.
cmake_path(GET CMAKE_CURRENT_SOURCE_DIR FILENAME _repo_dir_name)
if(NOT "${_repo_dir_name}" STREQUAL "executorch")
  message(
    FATAL_ERROR
      "The ExecuTorch repo must be cloned into a directory named exactly "
      "`executorch`; found `${_repo_dir_name}`. See "
      "https://github.com/pytorch/executorch/issues/6475 for progress on a "
      "fix for this restriction."
  )
endif()
set(_common_include_directories
    ${CMAKE_CURRENT_SOURCE_DIR}/..
    ${CMAKE_CURRENT_SOURCE_DIR}/runtime/core/portable_type/c10
)

#
# The `_<target>_srcs` lists are defined by including ${EXECUTORCH_SRCS_FILE}.
#

if(NOT EXECUTORCH_SRCS_FILE)
  # A file wasn't provided. Run a script to extract the source lists from the
  # buck2 build system and write them to a file we can include.
  #
  # NOTE: This will only happen once during cmake setup, so it will not re-run
  # if the buck2 targets change.
  message(STATUS "executorch: Generating source lists")
  set(EXECUTORCH_SRCS_FILE "${CMAKE_CURRENT_BINARY_DIR}/executorch_srcs.cmake")
  extract_sources(${EXECUTORCH_SRCS_FILE})
endif()

# This file defines the `_<target>__srcs` variables used below.
message(STATUS "executorch: Using sources file ${EXECUTORCH_SRCS_FILE}")
include(${EXECUTORCH_SRCS_FILE})

# Detect if an iOS toolchain is set.
if(CMAKE_TOOLCHAIN_FILE MATCHES ".*(iOS|ios\.toolchain)\.cmake$")
  set(CMAKE_TOOLCHAIN_IOS ON)
else()
  set(CMAKE_TOOLCHAIN_IOS OFF)
endif()

# Detect if an Android toolchain is set.
if(CMAKE_TOOLCHAIN_FILE MATCHES ".*android\.toolchain\.cmake$")
  set(CMAKE_TOOLCHAIN_ANDROID ON)
  if(NOT ANDROID_PLATFORM)
    set(ANDROID_PLATFORM android-30)
  endif()
else()
  set(CMAKE_TOOLCHAIN_ANDROID OFF)
endif()

# Add code coverage flags to supported compilers
if(EXECUTORCH_USE_CPP_CODE_COVERAGE)
  if("${CMAKE_CXX_COMPILER_ID}" STREQUAL "GNU")
    string(APPEND CMAKE_C_FLAGS " --coverage -fprofile-abs-path")
    string(APPEND CMAKE_CXX_FLAGS " --coverage -fprofile-abs-path")
  elseif("${CMAKE_CXX_COMPILER_ID}" MATCHES "Clang")
    string(APPEND CMAKE_C_FLAGS " -fprofile-instr-generate -fcoverage-mapping")
    string(APPEND CMAKE_CXX_FLAGS
           " -fprofile-instr-generate -fcoverage-mapping"
    )
  else()
    message(
      FATAL_ERROR
        "Code coverage for compiler ${CMAKE_CXX_COMPILER_ID} is unsupported"
    )
  endif()
endif()

#
# program_schema: Generated .h files from schema/*.fbs inputs
#
add_subdirectory(schema)

#
# executorch_core: Minimal runtime library
#
# The bare-minimum runtime library, supporting the Program and Method
# interfaces. Does not contain any operators, including primitive ops. Does not
# contain any backends.
#

# Remove any PAL-definition files from the sources.
list(FILTER _executorch_core__srcs EXCLUDE REGEX
     "runtime/platform/default/[^/]*.cpp$"
)

# Add the source file that maps to the requested default PAL implementation.
list(APPEND _executorch_core__srcs ${EXECUTORCH_PAL_DEFAULT_FILE_PATH})

add_library(executorch_core ${_executorch_core__srcs})

# Legacy name alias.
add_library(executorch_no_prim_ops ALIAS executorch_core)

# A list of all configured backends.
set(_executorch_backends "")

target_link_libraries(executorch_core PRIVATE program_schema)
if(ANDROID)
  target_link_libraries(executorch_core PUBLIC log)
endif()
if(EXECUTORCH_USE_DL)
  # Check if dl exists for this toolchain and only then link it.
  find_library(DL_LIBRARY_EXISTS NAMES dl)
  # Check if the library was found
  if(DL_LIBRARY_EXISTS)
    target_link_libraries(executorch_core PRIVATE dl) # For dladdr()
  endif()
endif()
target_include_directories(
  executorch_core PUBLIC ${_common_include_directories}
)
target_compile_definitions(
  executorch_core PUBLIC C10_USING_CUSTOM_GENERATED_MACROS
)
target_compile_options(executorch_core PUBLIC ${_common_compile_options})
if(MAX_KERNEL_NUM)
  target_compile_definitions(
    executorch_core PRIVATE MAX_KERNEL_NUM=${MAX_KERNEL_NUM}
  )
endif()

if(EXECUTORCH_BUILD_PYBIND AND APPLE)
  # shared version
  add_library(executorch_core_shared SHARED ${_executorch_core__srcs})
  target_link_libraries(executorch_core_shared PRIVATE program_schema)
  if(DL_LIBRARY_EXISTS)
    # For dladdr()
    target_link_libraries(executorch_core_shared PRIVATE dl)
  endif()
  target_include_directories(
    executorch_core_shared PUBLIC ${_common_include_directories}
  )
  target_compile_definitions(
    executorch_core_shared PUBLIC C10_USING_CUSTOM_GENERATED_MACROS
  )
  target_compile_options(
    executorch_core_shared PUBLIC ${_common_compile_options}
  )
  if(MAX_KERNEL_NUM)
    target_compile_definitions(
      executorch_core_shared PRIVATE MAX_KERNEL_NUM=${MAX_KERNEL_NUM}
    )
  endif()
endif()

#
# executorch: Primary runtime library with primitive operators.
#
# Provides the Program and Method interfaces, along with primitive operators.
# Does not contain portable kernels or other full operators. Does not contain
# any backends.
#
add_library(executorch ${_executorch__srcs})
target_link_libraries(executorch PRIVATE executorch_core)
target_include_directories(executorch PUBLIC ${_common_include_directories})
target_compile_definitions(executorch PUBLIC C10_USING_CUSTOM_GENERATED_MACROS)
target_compile_options(executorch PUBLIC ${_common_compile_options})
executorch_target_link_options_shared_lib(executorch)

#
# portable_ops_lib: A library to register core ATen ops using portable kernels,
# see kernels/portable/CMakeLists.txt.
#
# Real integrations should supply their own YAML file that only lists the
# operators necessary for the models that will run.
#
if(EXECUTORCH_BUILD_KERNELS_OPTIMIZED)
  # find pytorch lib here to make it available to all sub-directories. Find it
  # before including portable so that optimized_portable_kernels can use it.
  find_package_torch_headers()
endif()

add_subdirectory(${CMAKE_CURRENT_SOURCE_DIR}/kernels/portable/cpu/util)

if(EXECUTORCH_BUILD_PORTABLE_OPS)
  add_subdirectory(${CMAKE_CURRENT_SOURCE_DIR}/kernels/portable)
endif()

if(EXECUTORCH_BUILD_KERNELS_OPTIMIZED)
  add_subdirectory(${CMAKE_CURRENT_SOURCE_DIR}/kernels/optimized)
endif()

add_subdirectory(${CMAKE_CURRENT_SOURCE_DIR}/configurations)

# Install `executorch` library as well as `executorch-config.cmake` under
# ${CMAKE_INSTALL_PREFIX}/
install(
  DIRECTORY runtime/core/
  DESTINATION include/executorch/runtime/core
  FILES_MATCHING
  PATTERN "*.h"
)
install(
  DIRECTORY runtime/executor/
  DESTINATION include/executorch/runtime/executor
  FILES_MATCHING
  PATTERN "*.h"
)
install(
  DIRECTORY runtime/kernel/
  DESTINATION include/executorch/runtime/kernel
  FILES_MATCHING
  PATTERN "*.h"
)
install(
  DIRECTORY runtime/platform/
  DESTINATION include/executorch/runtime/platform
  FILES_MATCHING
  PATTERN "*.h"
)
install(
  DIRECTORY extension/kernel_util/
  DESTINATION include/executorch/extension/kernel_util
  FILES_MATCHING
  PATTERN "*.h"
)
install(
  DIRECTORY extension/tensor/
  DESTINATION include/executorch/extension/tensor
  FILES_MATCHING
  PATTERN "*.h"
)
install(
  DIRECTORY extension/threadpool/
  DESTINATION include/executorch/extension/threadpool
  FILES_MATCHING
  PATTERN "*.h"
)
install(
  TARGETS executorch executorch_core
  INCLUDES
  DESTINATION ${_common_include_directories}
)
install(FILES tools/cmake/Utils.cmake tools/cmake/executorch-config.cmake
        DESTINATION lib/cmake/ExecuTorch
)

if(EXECUTORCH_BUILD_ARM_BAREMETAL)
  add_subdirectory(${CMAKE_CURRENT_SOURCE_DIR}/backends/arm)
  list(APPEND _executorch_backends executorch_delegate_ethos_u)
endif()

if(EXECUTORCH_BUILD_CADENCE)
  add_subdirectory(${CMAKE_CURRENT_SOURCE_DIR}/backends/cadence)
endif()

if(EXECUTORCH_BUILD_NXP_NEUTRON)
  add_subdirectory(${CMAKE_CURRENT_SOURCE_DIR}/backends/nxp)
  list(APPEND _executorch_backends executorch_delegate_neutron)
endif()

if(EXECUTORCH_BUILD_COREML)
  add_subdirectory(${CMAKE_CURRENT_SOURCE_DIR}/backends/apple/coreml)
  list(APPEND _executorch_backends coremldelegate)
endif()

if(EXECUTORCH_BUILD_MPS)
  add_subdirectory(${CMAKE_CURRENT_SOURCE_DIR}/backends/apple/mps)
  list(APPEND _executorch_backends mpsdelegate)
endif()

if(EXECUTORCH_BUILD_NEURON)
  add_subdirectory(${CMAKE_CURRENT_SOURCE_DIR}/backends/mediatek)
  list(APPEND _executorch_backends neuron_backend)
endif()

if(EXECUTORCH_BUILD_OPENVINO)
  add_subdirectory(${CMAKE_CURRENT_SOURCE_DIR}/backends/openvino)
  list(APPEND _executorch_backends openvino_backend)
endif()

if(EXECUTORCH_BUILD_QNN)
  add_subdirectory(${CMAKE_CURRENT_SOURCE_DIR}/backends/qualcomm)
  list(APPEND _executorch_backends qnn_executorch_backend)
endif()

if(EXECUTORCH_BUILD_XNNPACK)
  add_subdirectory(${CMAKE_CURRENT_SOURCE_DIR}/backends/xnnpack)
  list(APPEND _executorch_backends xnnpack_backend)
endif()

if(EXECUTORCH_BUILD_CORTEX_M)
  add_subdirectory(${CMAKE_CURRENT_SOURCE_DIR}/backends/cortex_m)
endif()

if(EXECUTORCH_BUILD_DEVTOOLS)
  add_subdirectory(${CMAKE_CURRENT_SOURCE_DIR}/devtools)
endif()

if(EXECUTORCH_BUILD_EXTENSION_APPLE)
  add_subdirectory(${CMAKE_CURRENT_SOURCE_DIR}/extension/apple)
endif()

if(EXECUTORCH_BUILD_EXTENSION_DATA_LOADER)
  add_subdirectory(${CMAKE_CURRENT_SOURCE_DIR}/extension/data_loader)
endif()

if(EXECUTORCH_BUILD_EXTENSION_EVALUE_UTIL)
  add_subdirectory(${CMAKE_CURRENT_SOURCE_DIR}/extension/evalue_util)
  install(
    DIRECTORY extension/evalue_util/
    DESTINATION ${CMAKE_INSTALL_INCLUDEDIR}/executorch/extension/evalue_util
    FILES_MATCHING
    PATTERN "*.h"
  )
endif()

if(EXECUTORCH_BUILD_EXTENSION_FLAT_TENSOR)
  add_subdirectory(${CMAKE_CURRENT_SOURCE_DIR}/extension/flat_tensor)
endif()

if(EXECUTORCH_BUILD_EXTENSION_MODULE)
  add_subdirectory(${CMAKE_CURRENT_SOURCE_DIR}/extension/module)
  install(
    DIRECTORY extension/module/
    DESTINATION include/executorch/extension/module
    FILES_MATCHING
    PATTERN "*.h"
  )
endif()

if(EXECUTORCH_BUILD_EXTENSION_LLM)
  add_subdirectory(${CMAKE_CURRENT_SOURCE_DIR}/extension/llm/tokenizers)
endif()

if(EXECUTORCH_BUILD_EXTENSION_LLM_APPLE)
  add_subdirectory(${CMAKE_CURRENT_SOURCE_DIR}/extension/llm/apple)
endif()

if(EXECUTORCH_BUILD_EXTENSION_LLM_RUNNER)
  add_subdirectory(${CMAKE_CURRENT_SOURCE_DIR}/extension/llm/runner)
endif()

if(EXECUTORCH_BUILD_EXTENSION_RUNNER_UTIL)
  add_subdirectory(${CMAKE_CURRENT_SOURCE_DIR}/extension/runner_util)
  install(
    DIRECTORY extension/runner_util/
    DESTINATION ${CMAKE_INSTALL_INCLUDEDIR}/executorch/extension/runner_util
    FILES_MATCHING
    PATTERN "*.h"
  )
endif()

if(EXECUTORCH_BUILD_EXTENSION_TENSOR)
  add_subdirectory(${CMAKE_CURRENT_SOURCE_DIR}/extension/tensor)
endif()

if(EXECUTORCH_BUILD_PTHREADPOOL AND EXECUTORCH_BUILD_CPUINFO)
  add_subdirectory(${CMAKE_CURRENT_SOURCE_DIR}/extension/threadpool)
endif()

if(EXECUTORCH_BUILD_PYBIND)

  # Add codegen tools subdirectory for selective_build pybind module
  add_subdirectory(${CMAKE_CURRENT_SOURCE_DIR}/codegen/tools)

  if(NOT EXECUTORCH_BUILD_EXTENSION_DATA_LOADER)
    add_subdirectory(${CMAKE_CURRENT_SOURCE_DIR}/extension/data_loader)
  endif()

  if(NOT EXECUTORCH_BUILD_DEVTOOLS)
    add_subdirectory(${CMAKE_CURRENT_SOURCE_DIR}/devtools)
  endif()

  # find pytorch lib, to allow pybind to take at::Tensor as input/output
  find_package_torch()
  find_library(
    TORCH_PYTHON_LIBRARY torch_python PATHS "${TORCH_INSTALL_PREFIX}/lib"
  )

  set(_dep_libs
      ${TORCH_PYTHON_LIBRARY}
      bundled_program
      etdump
      flatccrt
      executorch
      extension_data_loader
      util
      torch
  )

  if(EXECUTORCH_BUILD_TESTS)
    list(APPEND _dep_libs test_backend_compiler_lib)
  endif()

  if(EXECUTORCH_BUILD_KERNELS_OPTIMIZED)
    list(APPEND _dep_libs optimized_native_cpu_ops_lib)
  else()
    list(APPEND _dep_libs portable_ops_lib)
  endif()

  if(EXECUTORCH_BUILD_COREML AND APPLE)
    list(APPEND _dep_libs coremldelegate)
  endif()

  if(EXECUTORCH_BUILD_MPS)
    list(APPEND _dep_libs mpsdelegate)
  endif()

  if(EXECUTORCH_BUILD_OPENVINO)
    list(APPEND _dep_libs openvino_backend)
  endif()

  if(EXECUTORCH_BUILD_XNNPACK)
    # need to explicitly specify XNNPACK and xnnpack-microkernels-prod here
    # otherwise uses XNNPACK and microkernel-prod symbols from libtorch_cpu
    list(APPEND _dep_libs xnnpack_backend XNNPACK xnnpack-microkernels-prod)
  endif()

  # compile options for pybind
  set(_pybind_compile_options -Wno-deprecated-declarations -fPIC -frtti
                              -fexceptions
  )

  # util lib
  add_library(
    util ${CMAKE_CURRENT_SOURCE_DIR}/extension/aten_util/aten_bridge.cpp
  )
  target_include_directories(
    util PUBLIC ${_common_include_directories} ${TORCH_INCLUDE_DIRS}
  )
  target_compile_definitions(util PUBLIC C10_USING_CUSTOM_GENERATED_MACROS)

  target_compile_options(util PUBLIC ${_pybind_compile_options})
  target_link_libraries(util PRIVATE torch c10 executorch extension_tensor)

  # pybind portable_lib
  pybind11_add_module(portable_lib SHARED extension/pybindings/pybindings.cpp)
  # The actual output file needs a leading underscore so it can coexist with
  # portable_lib.py in the same python package.
  set_target_properties(portable_lib PROPERTIES OUTPUT_NAME "_portable_lib")
  target_compile_definitions(
    portable_lib PUBLIC EXECUTORCH_PYTHON_MODULE_NAME=_portable_lib
  )
  target_include_directories(portable_lib PRIVATE ${TORCH_INCLUDE_DIRS})
  target_compile_options(portable_lib PUBLIC ${_pybind_compile_options})
  target_link_libraries(portable_lib PRIVATE ${_dep_libs})

  install(TARGETS portable_lib
          LIBRARY DESTINATION executorch/extension/pybindings
  )
endif()

if(EXECUTORCH_BUILD_EXTENSION_TRAINING)
  add_subdirectory(${CMAKE_CURRENT_SOURCE_DIR}/extension/training)
endif()

if(EXECUTORCH_BUILD_KERNELS_LLM)
  # TODO: move all custom kernels to ${CMAKE_CURRENT_SOURCE_DIR}/kernels/custom
  add_subdirectory(${CMAKE_CURRENT_SOURCE_DIR}/extension/llm/custom_ops)
endif()

if(EXECUTORCH_BUILD_KERNELS_QUANTIZED)
  add_subdirectory(${CMAKE_CURRENT_SOURCE_DIR}/kernels/quantized)
  executorch_target_link_options_shared_lib(quantized_ops_lib)
endif()

if(EXECUTORCH_BUILD_VULKAN)
  add_subdirectory(${CMAKE_CURRENT_SOURCE_DIR}/backends/vulkan)
  list(APPEND _executorch_backends vulkan_backend)
endif()

# Top-level interface targets.
add_library(executorch_backends INTERFACE)
add_library(executorch::backends ALIAS executorch_backends)

# A target containing all configured backends.
target_link_libraries(executorch_backends INTERFACE ${_executorch_backends})

install(
  TARGETS executorch_backends
  INCLUDES
  DESTINATION ${_common_include_directories}
)

if(EXECUTORCH_BUILD_EXECUTOR_RUNNER)
  # Baseline libraries that executor_runner will link against.
<<<<<<< HEAD
  set(_executor_runner_libs executorch gflags executorch_backends)
=======
  set(_executor_runner_libs executorch extension_evalue_util
                            extension_runner_util gflags
  )
>>>>>>> f66b1f0d

  if(EXECUTORCH_BUILD_KERNELS_OPTIMIZED)
    list(APPEND _executor_runner_libs optimized_native_cpu_ops_lib)
  elseif(EXECUTORCH_BUILD_CADENCE)
    list(APPEND _executor_runner_libs cadence_ops_lib)
  else()
    list(APPEND _executor_runner_libs portable_ops_lib)
  endif()

  # Generate lib to register quantized ops
  if(EXECUTORCH_BUILD_KERNELS_QUANTIZED)
    list(APPEND _executor_runner_libs quantized_ops_lib)
  endif()

  if(EXECUTORCH_BUILD_KERNELS_LLM)
    list(APPEND _executor_runner_libs $<LINK_LIBRARY:WHOLE_ARCHIVE,custom_ops>)
  endif()

  if(EXECUTORCH_ENABLE_EVENT_TRACER)
    list(APPEND _executor_runner_libs etdump flatccrt)
  endif()

  add_executable(executor_runner ${_executor_runner__srcs})
  if(NOT CMAKE_BUILD_TYPE STREQUAL "Debug")
    target_link_options_gc_sections(executor_runner)
  endif()
  target_link_libraries(executor_runner ${_executor_runner_libs})
  target_compile_options(executor_runner PUBLIC ${_common_compile_options})

  # Automatically set when using `emcmake cmake` for Wasm build.
  if(EMSCRIPTEN)
    # Directory of model pte files to embed in the wasm binary.
    if(NOT DEFINED WASM_MODEL_DIR)
      set(WASM_MODEL_DIR "${CMAKE_SOURCE_DIR}/models/")
    endif()

    set(CMAKE_EXECUTABLE_SUFFIX ".html")
    target_link_options(
      executor_runner PUBLIC -sALLOW_MEMORY_GROWTH --embed-file
      "${WASM_MODEL_DIR}@/"
    )
  endif()
endif()

if(EXECUTORCH_BUILD_ANDROID_JNI)
  add_subdirectory(${CMAKE_CURRENT_SOURCE_DIR}/extension/android)
endif()

include(Test.cmake)

# Print all the configs that were called with announce_configured_options.
print_configured_options()<|MERGE_RESOLUTION|>--- conflicted
+++ resolved
@@ -739,13 +739,10 @@
 
 if(EXECUTORCH_BUILD_EXECUTOR_RUNNER)
   # Baseline libraries that executor_runner will link against.
-<<<<<<< HEAD
-  set(_executor_runner_libs executorch gflags executorch_backends)
-=======
   set(_executor_runner_libs executorch extension_evalue_util
                             extension_runner_util gflags
-  )
->>>>>>> f66b1f0d
+                            executorch_backends
+  )
 
   if(EXECUTORCH_BUILD_KERNELS_OPTIMIZED)
     list(APPEND _executor_runner_libs optimized_native_cpu_ops_lib)
